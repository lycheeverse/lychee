[package]
name = "client_pool"
version = "0.1.0"
edition = "2018"

[[example]]
name = "client_pool"
path = "client_pool.rs"

[dependencies]
<<<<<<< HEAD
lychee-lib = { path = "../../lychee-lib", version = "0.7.2" }
tokio = { version = "1.12.0", features = ["full"] }
futures = "0.3.17"
tokio-stream = "0.1.7"
=======
lychee-lib = { path = "../../lychee-lib", version = "0.8.1" }
tokio = { version = "1.14.0", features = ["full"] }
>>>>>>> 7d92609f
<|MERGE_RESOLUTION|>--- conflicted
+++ resolved
@@ -8,12 +8,7 @@
 path = "client_pool.rs"
 
 [dependencies]
-<<<<<<< HEAD
-lychee-lib = { path = "../../lychee-lib", version = "0.7.2" }
-tokio = { version = "1.12.0", features = ["full"] }
 futures = "0.3.17"
 tokio-stream = "0.1.7"
-=======
 lychee-lib = { path = "../../lychee-lib", version = "0.8.1" }
-tokio = { version = "1.14.0", features = ["full"] }
->>>>>>> 7d92609f
+tokio = { version = "1.14.0", features = ["full"] }