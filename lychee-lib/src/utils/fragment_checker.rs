use std::{
    collections::{HashMap, HashSet, hash_map::Entry},
    path::Path,
    sync::Arc,
};

use crate::{
    Result,
    extract::{html::html5gum::extract_html_fragments, markdown::extract_markdown_fragments},
<<<<<<< HEAD
    types::FileType,
=======
    types::{ErrorKind, FileType},
    Result,
>>>>>>> 208fa80a
};
use percent_encoding::percent_decode_str;
use tokio::{fs, sync::Mutex};
use url::Url;

/// Holds the content and file type of the fragment input.
pub(crate) struct FragmentInput {
    pub content: String,
    pub file_type: FileType,
}

impl FragmentInput {
    pub(crate) async fn from_path(path: &Path) -> Result<Self> {
        let content = fs::read_to_string(path)
            .await
            .map_err(|err| ErrorKind::ReadFileInput(err, path.to_path_buf()))?;
        let file_type = FileType::from(path);
        Ok(Self { content, file_type })
    }
}

/// Holds a cache of fragments for a given URL.
///
/// Fragments, also known as anchors, are used to link to a specific
/// part of a page. For example, the URL `https://example.com#foo`
/// will link to the element with the `id` of `foo`.
///
/// This cache is used to avoid having to re-parse the same file
/// multiple times when checking if a given URL contains a fragment.
///
/// The cache is stored in a `HashMap` with the URL as the key and
/// a `HashSet` of fragments as the value.
#[derive(Default, Clone, Debug)]
pub(crate) struct FragmentChecker {
    cache: Arc<Mutex<HashMap<String, HashSet<String>>>>,
}

impl FragmentChecker {
    /// Creates a new `FragmentChecker`.
    pub(crate) fn new() -> Self {
        Self {
            cache: Arc::default(),
        }
    }

    /// Checks if the given [`FragmentInput`] contains the given fragment.
    ///
    /// Returns false, if there is a fragment in the link which is not empty or "top"
    /// and the path is to a Markdown file, which doesn't contain the given fragment.
    /// (Empty # and #top fragments are always valid, triggering the browser to scroll to top.)
    ///
    /// In all other cases, returns true.
    pub(crate) async fn check(&self, input: FragmentInput, url: &Url) -> Result<bool> {
        let Some(fragment) = url.fragment() else {
            return Ok(true);
        };
        if fragment.is_empty() || fragment.eq_ignore_ascii_case("top") {
            return Ok(true);
        }
        let mut fragment_decoded = percent_decode_str(fragment).decode_utf8()?;
        let url_without_frag = Self::remove_fragment(url.clone());

        let FragmentInput { content, file_type } = input;
        let extractor = match file_type {
            FileType::Markdown => extract_markdown_fragments,
            FileType::Html => extract_html_fragments,
            FileType::Plaintext => return Ok(true),
        };
        if file_type == FileType::Markdown {
            fragment_decoded = fragment_decoded.to_lowercase().into();
        }
        match self.cache.lock().await.entry(url_without_frag) {
            Entry::Vacant(entry) => {
                let file_frags = extractor(&content);
                let contains_fragment =
                    file_frags.contains(fragment) || file_frags.contains(&fragment_decoded as &str);
                entry.insert(file_frags);
                Ok(contains_fragment)
            }
            Entry::Occupied(entry) => {
                Ok(entry.get().contains(fragment)
                    || entry.get().contains(&fragment_decoded as &str))
            }
        }
    }

    fn remove_fragment(mut url: Url) -> String {
        url.set_fragment(None);
        url.into()
    }
}<|MERGE_RESOLUTION|>--- conflicted
+++ resolved
@@ -7,12 +7,9 @@
 use crate::{
     Result,
     extract::{html::html5gum::extract_html_fragments, markdown::extract_markdown_fragments},
-<<<<<<< HEAD
     types::FileType,
-=======
     types::{ErrorKind, FileType},
     Result,
->>>>>>> 208fa80a
 };
 use percent_encoding::percent_decode_str;
 use tokio::{fs, sync::Mutex};
