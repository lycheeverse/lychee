--- conflicted
+++ resolved
@@ -16,62 +16,6 @@
     Base, ErrorKind, Input, Request, Result, Uri,
 };
 
-<<<<<<< HEAD
-/// Main entrypoint for extracting links from various sources
-/// (Markdown, HTML, and plaintext)
-pub(crate) fn extract_links(
-    input_content: &InputContent,
-    base: &Option<Base>,
-) -> Result<HashSet<Request>> {
-    let links = match input_content.file_type {
-        FileType::Markdown => extract_links_from_markdown(&input_content.content),
-        FileType::Html => extract_links_from_html(&input_content.content),
-        FileType::Plaintext => extract_links_from_plaintext(&input_content.content),
-    };
-
-    let base_input = match &input_content.input {
-        Input::RemoteUrl(url) => Some(Url::parse(&format!(
-            "{}://{}",
-            url.scheme(),
-            url.host_str().ok_or(ErrorKind::InvalidUrlHost)?
-        ))?),
-        _ => None,
-        // other inputs do not have a URL to extract a base
-    };
-
-    // Only keep legit URLs. For example this filters out anchors.
-    let mut requests: HashSet<Request> = HashSet::new();
-    for link in links {
-        let req = if let Ok(uri) = Uri::try_from(link.as_str()) {
-            Request::new(uri, input_content.input.clone())
-        } else if let Some(url) = base.as_ref().and_then(|u| u.join(&link)) {
-            Request::new(Uri { url }, input_content.input.clone())
-        } else if let Input::FsPath(root) = &input_content.input {
-            if url::is_anchor(&link) {
-                // Silently ignore anchor links for now
-                continue;
-            }
-            match create_uri_from_path(root, base, &link)? {
-                Some(url) => Request::new(Uri { url }, input_content.input.clone()),
-                None => {
-                    // In case we cannot create a URI from a path but we didn't receive an error,
-                    // it means that some preconditions were not met, e.g. the `base_url` wasn't set.
-                    continue;
-                }
-            }
-        } else if let Some(url) = base_input.as_ref().map(|u| u.join(&link)) {
-            if base.is_some() {
-                continue;
-            }
-            Request::new(Uri { url: url? }, input_content.input.clone())
-        } else {
-            info!("Handling of {} not implemented yet", &link);
-            continue;
-        };
-        requests.insert(req);
-    }
-    Ok(requests)
-=======
 /// A handler for extracting links from various input formats like Markdown and
 /// HTML. Allocations are avoided if possible as this is a performance-critical
 /// section of the library.
@@ -81,7 +25,6 @@
     pub urls: Vec<StrTendril>,
     /// Base URL or Path
     pub base: Option<Base>,
->>>>>>> 56726f41
 }
 
 impl Extractor {
@@ -107,6 +50,17 @@
     /// Only keeps legit URLs. For example this filters out anchors.
     fn create_requests(&self, input_content: &InputContent) -> Result<HashSet<Request>> {
         let mut requests: HashSet<Request> = HashSet::with_capacity(self.urls.len());
+
+        let base_input = match &input_content.input {
+            Input::RemoteUrl(url) => Some(Url::parse(&format!(
+                "{}://{}",
+                url.scheme(),
+                url.host_str().ok_or(ErrorKind::InvalidUrlHost)?
+            ))?),
+            _ => None,
+            // other inputs do not have a URL to extract a base
+        };
+
         for url in &self.urls {
             let req = if let Ok(uri) = Uri::try_from(url.as_ref()) {
                 Request::new(uri, input_content.input.clone())
@@ -125,6 +79,11 @@
                         continue;
                     }
                 }
+            } else if let Some(url) = base_input.as_ref().map(|u| u.join(url)) {
+                if self.base.is_some() {
+                    continue;
+                }
+                Request::new(Uri { url: url? }, input_content.input.clone())
             } else {
                 info!("Handling of {} not implemented yet", &url);
                 continue;
@@ -476,7 +435,8 @@
             content: contents.to_string(),
         };
 
-        let links = extract_links(input_content, &None);
+        let mut extractor = Extractor::new(None);
+        let links = extractor.extract(input_content);
         let urls = links
             .unwrap()
             .iter()
