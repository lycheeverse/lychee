use std::{any::Any, convert::Infallible, fmt::Display, hash::Hash, path::PathBuf};

use http::header::InvalidHeaderValue;
use serde::{Serialize, Serializer};

use crate::Uri;

use super::InputContent;

/// Kinds of status errors.
#[allow(clippy::module_name_repetitions)]
#[derive(Debug)]
#[non_exhaustive]
pub enum ErrorKind {
    // TODO: maybe needs to be split; currently first element is `Some` only for
    // reading files
    /// Any form of I/O error occurred while reading from a given path.
    IoError(Option<PathBuf>, std::io::Error),
    /// Errors which can occur when attempting to interpret a sequence of u8 as a string
    Utf8Error(std::str::Utf8Error),
    /// Network error when trying to connect to an endpoint via reqwest.
    ReqwestError(reqwest::Error),
    /// Network error when trying to connect to an endpoint via hubcaps.
    HubcapsError(hubcaps::Error),
    /// The given string can not be parsed into a valid URL, e-mail address, or file path
    UrlParseError(String, (url::ParseError, Option<fast_chemail::ParseError>)),
    /// The given URI cannot be converted to a file path
    InvalidFilePath(Uri),
    /// The given path cannot be converted to a URI
    InvalidUrlFromPath(PathBuf),
    /// The given mail address is unreachable
    UnreachableEmailAddress(Uri),
    /// The given header could not be parsed.
    /// A possible error when converting a `HeaderValue` from a string or byte
    /// slice.
    InvalidHeader(InvalidHeaderValue),
    /// The given string can not be parsed into a valid base URL or base directory
    InvalidBase(String, String),
    /// Cannot find local file
    FileNotFound(PathBuf),
    /// Error while traversing an input directory
    DirTraversal(jwalk::Error),
    /// The given UNIX glob pattern is invalid
    InvalidGlobPattern(glob::PatternError),
    /// The Github API could not be called because of a missing Github token.
    MissingGitHubToken,
    /// The website is available through HTTPS, but HTTP scheme is used.
    InsecureURL(Uri),
<<<<<<< HEAD
    /// Error while sending/receiving messages from MPSC channel
    ChannelError(tokio::sync::mpsc::error::SendError<InputContent>),
=======
    /// An URL with an invalid host was found
    InvalidUrlHost,
>>>>>>> 174331d9
    /// Invalid URI
    InvalidURI(Uri),
}

impl PartialEq for ErrorKind {
    fn eq(&self, other: &Self) -> bool {
        match (self, other) {
            (Self::IoError(p1, e1), Self::IoError(p2, e2)) => p1 == p2 && e1.kind() == e2.kind(),
            (Self::ReqwestError(e1), Self::ReqwestError(e2)) => e1.to_string() == e2.to_string(),
            (Self::HubcapsError(e1), Self::HubcapsError(e2)) => e1.to_string() == e2.to_string(),
            (Self::UrlParseError(s1, e1), Self::UrlParseError(s2, e2)) => s1 == s2 && e1 == e2,
            (Self::UnreachableEmailAddress(u1), Self::UnreachableEmailAddress(u2))
            | (Self::InsecureURL(u1), Self::InsecureURL(u2)) => u1 == u2,
            (Self::InvalidGlobPattern(e1), Self::InvalidGlobPattern(e2)) => {
                e1.msg == e2.msg && e1.pos == e2.pos
            }
            (Self::InvalidHeader(_), Self::InvalidHeader(_))
            | (Self::MissingGitHubToken, Self::MissingGitHubToken) => true,
            _ => false,
        }
    }
}

impl Eq for ErrorKind {}

impl Hash for ErrorKind {
    fn hash<H>(&self, state: &mut H)
    where
        H: std::hash::Hasher,
    {
        match self {
            Self::IoError(p, e) => (p, e.kind()).hash(state),
            Self::ReqwestError(e) => e.to_string().hash(state),
            Self::HubcapsError(e) => e.to_string().hash(state),
            Self::DirTraversal(e) => e.to_string().hash(state),
            Self::FileNotFound(e) => e.to_string_lossy().hash(state),
            Self::UrlParseError(s, e) => (s, e.type_id()).hash(state),
            Self::InvalidURI(u) => u.hash(state),
            Self::InvalidUrlFromPath(p) => p.hash(state),
            Self::Utf8Error(e) => e.to_string().hash(state),
            Self::InvalidFilePath(u) | Self::UnreachableEmailAddress(u) | Self::InsecureURL(u) => {
                u.hash(state);
            }
            Self::InvalidBase(base, e) => (base, e).hash(state),
            Self::InvalidHeader(e) => e.to_string().hash(state),
            Self::InvalidGlobPattern(e) => e.to_string().hash(state),
<<<<<<< HEAD
            Self::MissingGitHubToken => std::mem::discriminant(self).hash(state),
            Self::ChannelError(e) => e.to_string().hash(state),
=======
            Self::MissingGitHubToken | Self::InvalidUrlHost => {
                std::mem::discriminant(self).hash(state);
            }
>>>>>>> 174331d9
        }
    }
}

impl Display for ErrorKind {
    fn fmt(&self, f: &mut std::fmt::Formatter<'_>) -> std::fmt::Result {
        match self {
            Self::IoError(Some(p), e) => write!(
                f,
                "Failed to read file: `{}`, reason: {}",
                p.to_str().unwrap_or("<MALFORMED PATH>"),
                e
            ),
            Self::IoError(None, e) => e.fmt(f),
            Self::ReqwestError(e) => e.fmt(f),
            Self::HubcapsError(e) => e.fmt(f),
            Self::DirTraversal(e) => e.fmt(f),
            Self::FileNotFound(e) => write!(f, "{}", e.to_string_lossy()),
            Self::UrlParseError(s, (url_err, Some(mail_err))) => {
                write!(
                    f,
                    "Cannot parse {} as website url ({}) or mail address ({})",
                    s, url_err, mail_err
                )
            }
            Self::UrlParseError(s, (url_err, None)) => {
                write!(f, "Cannot parse {} as website url ({})", s, url_err)
            }
            Self::InvalidFilePath(u) => write!(f, "Cannot find file {}", u),
            Self::InvalidURI(u) => write!(f, "Invalid URI: {}", u),
            Self::InvalidUrlFromPath(p) => {
                write!(f, "Invalid path to URL conversion: {}", p.display())
            }
            Self::UnreachableEmailAddress(uri) => write!(f, "Unreachable mail address: {}", uri),
            Self::InvalidHeader(e) => e.fmt(f),
            Self::InvalidGlobPattern(e) => e.fmt(f),
            Self::MissingGitHubToken => f.write_str(
                "GitHub token not specified. To check GitHub links reliably, \
                 use `--github-token` flag / `GITHUB_TOKEN` env var.",
            ),
            Self::InsecureURL(uri) => write!(
                f,
                "This URL is available in HTTPS protocol, but HTTP is provided, use '{}' instead",
                uri
            ),
            Self::InvalidBase(base, e) => write!(f, "Error with base dir `{}` : {}", base, e),
            Self::Utf8Error(e) => e.fmt(f),
<<<<<<< HEAD
            Self::ChannelError(e) => e.fmt(f),
=======
            Self::InvalidUrlHost => write!(f, "URL is missing a host"),
>>>>>>> 174331d9
        }
    }
}

impl Serialize for ErrorKind {
    fn serialize<S>(&self, serializer: S) -> std::result::Result<S::Ok, S::Error>
    where
        S: Serializer,
    {
        serializer.collect_str(self)
    }
}

impl From<(PathBuf, std::io::Error)> for ErrorKind {
    fn from(value: (PathBuf, std::io::Error)) -> Self {
        Self::IoError(Some(value.0), value.1)
    }
}

impl From<std::str::Utf8Error> for ErrorKind {
    fn from(e: std::str::Utf8Error) -> Self {
        Self::Utf8Error(e)
    }
}

impl From<jwalk::Error> for ErrorKind {
    fn from(e: jwalk::Error) -> Self {
        Self::DirTraversal(e)
    }
}

impl From<std::io::Error> for ErrorKind {
    fn from(e: std::io::Error) -> Self {
        Self::IoError(None, e)
    }
}

impl From<tokio::task::JoinError> for ErrorKind {
    fn from(e: tokio::task::JoinError) -> Self {
        Self::IoError(None, e.into())
    }
}

impl From<reqwest::Error> for ErrorKind {
    fn from(e: reqwest::Error) -> Self {
        Self::ReqwestError(e)
    }
}

impl From<hubcaps::errors::Error> for ErrorKind {
    fn from(e: hubcaps::Error) -> Self {
        Self::HubcapsError(e)
    }
}

impl From<url::ParseError> for ErrorKind {
    fn from(e: url::ParseError) -> Self {
        Self::UrlParseError("Cannot parse URL".to_string(), (e, None))
    }
}

impl From<(String, url::ParseError)> for ErrorKind {
    fn from(value: (String, url::ParseError)) -> Self {
        Self::UrlParseError(value.0, (value.1, None))
    }
}

impl From<(String, url::ParseError, fast_chemail::ParseError)> for ErrorKind {
    fn from(value: (String, url::ParseError, fast_chemail::ParseError)) -> Self {
        Self::UrlParseError(value.0, (value.1, Some(value.2)))
    }
}

impl From<InvalidHeaderValue> for ErrorKind {
    fn from(e: InvalidHeaderValue) -> Self {
        Self::InvalidHeader(e)
    }
}

impl From<glob::PatternError> for ErrorKind {
    fn from(e: glob::PatternError) -> Self {
        Self::InvalidGlobPattern(e)
    }
}

impl From<tokio::sync::mpsc::error::SendError<InputContent>> for ErrorKind {
    fn from(e: tokio::sync::mpsc::error::SendError<InputContent>) -> Self {
        Self::ChannelError(e)
    }
}

impl From<Infallible> for ErrorKind {
    fn from(_: Infallible) -> Self {
        // tautological
        unreachable!()
    }
}<|MERGE_RESOLUTION|>--- conflicted
+++ resolved
@@ -46,13 +46,10 @@
     MissingGitHubToken,
     /// The website is available through HTTPS, but HTTP scheme is used.
     InsecureURL(Uri),
-<<<<<<< HEAD
     /// Error while sending/receiving messages from MPSC channel
     ChannelError(tokio::sync::mpsc::error::SendError<InputContent>),
-=======
     /// An URL with an invalid host was found
     InvalidUrlHost,
->>>>>>> 174331d9
     /// Invalid URI
     InvalidURI(Uri),
 }
@@ -99,14 +96,10 @@
             Self::InvalidBase(base, e) => (base, e).hash(state),
             Self::InvalidHeader(e) => e.to_string().hash(state),
             Self::InvalidGlobPattern(e) => e.to_string().hash(state),
-<<<<<<< HEAD
-            Self::MissingGitHubToken => std::mem::discriminant(self).hash(state),
             Self::ChannelError(e) => e.to_string().hash(state),
-=======
             Self::MissingGitHubToken | Self::InvalidUrlHost => {
                 std::mem::discriminant(self).hash(state);
             }
->>>>>>> 174331d9
         }
     }
 }
@@ -154,11 +147,8 @@
             ),
             Self::InvalidBase(base, e) => write!(f, "Error with base dir `{}` : {}", base, e),
             Self::Utf8Error(e) => e.fmt(f),
-<<<<<<< HEAD
             Self::ChannelError(e) => e.fmt(f),
-=======
             Self::InvalidUrlHost => write!(f, "URL is missing a host"),
->>>>>>> 174331d9
         }
     }
 }
