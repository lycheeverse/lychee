//! Core input types and construction logic.
//!
//! The `Input` type handles the construction and validation of various input
//! sources including URLs, file paths, glob patterns, and stdin.

use super::InputResolver;
use super::content::InputContent;
use super::source::{InputSource, ResolvedInputSource};
use crate::Preprocessor;
use crate::filter::PathExcludes;
use crate::types::{FileType, file::FileExtensions, resolver::UrlContentResolver};
use crate::{ErrorKind, Result};
use async_stream::try_stream;
use futures::stream::{Stream, StreamExt};
<<<<<<< HEAD
=======
use glob::glob_with;
>>>>>>> 8011ef0e
use reqwest::Url;
use std::path::{Path, PathBuf};
use tokio::io::{AsyncReadExt, stdin};

const STDIN: &str = "-";

/// Lychee Input with optional file hint for parsing
#[derive(Clone, Debug, PartialEq, Eq, Hash)]
pub struct Input {
    /// Origin of input
    pub source: InputSource,

    /// Hint to indicate which extractor to use
    ///
    /// If this is not provided, the extractor will be guessed from the input
    /// (e.g. file extension or URL path)
    pub file_type_hint: Option<FileType>,
}

impl Input {
    /// Construct a new `Input` source. In case the input is a `glob` pattern,
    /// `glob_ignore_case` decides whether matching files against the `glob` is
    /// case-insensitive or not
    ///
    /// # Errors
    ///
    /// Returns an error if:
    /// - the input does not exist (i.e. the path is invalid)
    /// - the input cannot be parsed as a URL
    pub fn new(
        input: &str,
        file_type_hint: Option<FileType>,
        glob_ignore_case: bool,
    ) -> Result<Self> {
        let source = if input == STDIN {
            InputSource::Stdin
        } else {
            // We use [`reqwest::Url::parse`] because it catches some other edge cases that [`http::Request:builder`] does not
            match Url::parse(input) {
                // Weed out non-HTTP schemes, including Windows drive
                // specifiers, which can be parsed by the
                // [url](https://crates.io/crates/url) crate
                Ok(url) if url.scheme() == "http" || url.scheme() == "https" => {
                    InputSource::RemoteUrl(Box::new(url))
                }
                Ok(_) => {
                    // URL parsed successfully, but it's not HTTP or HTTPS
                    return Err(ErrorKind::InvalidFile(PathBuf::from(input)));
                }
                _ => {
                    // This seems to be the only way to determine if this is a glob pattern
                    let is_glob = glob::Pattern::escape(input) != input;

                    if is_glob {
                        InputSource::FsGlob {
                            pattern: input.to_owned(),
                            ignore_case: glob_ignore_case,
                        }
                    } else {
                        // It might be a file path; check if it exists
                        let path = PathBuf::from(input);

                        // On Windows, a filepath can never be mistaken for a
                        // URL, because Windows filepaths use `\` and URLs use
                        // `/`
                        #[cfg(windows)]
                        if path.exists() {
                            // The file exists, so we return the path
                            InputSource::FsPath(path)
                        } else {
                            // We have a valid filepath, but the file does not
                            // exist so we return an error
                            return Err(ErrorKind::InvalidFile(path));
                        }

                        #[cfg(unix)]
                        if path.exists() {
                            InputSource::FsPath(path)
                        } else if input.starts_with('~') || input.starts_with('.') {
                            // The path is not valid, but it might still be a
                            // valid URL.
                            //
                            // Check if the path starts with a tilde (`~`) or a
                            // dot and exit early if it does.
                            //
                            // This check might not be sufficient to cover all cases
                            // but it catches the most common ones
                            return Err(ErrorKind::InvalidFile(path));
                        } else {
                            // Invalid path; check if a valid URL can be constructed from the input
                            // by prefixing it with a `http://` scheme.
                            //
                            // Curl also uses http (i.e. not https), see
                            // https://github.com/curl/curl/blob/70ac27604a2abfa809a7b2736506af0da8c3c8a9/lib/urlapi.c#L1104-L1124
                            //
                            // TODO: We should get rid of this heuristic and
                            // require users to provide a full URL with scheme.
                            // This is a big source of confusion to users.
                            let url = Url::parse(&format!("http://{input}")).map_err(|e| {
                                ErrorKind::ParseUrl(e, "Input is not a valid URL".to_string())
                            })?;
                            InputSource::RemoteUrl(Box::new(url))
                        }
                    }
                }
            }
        };
        Ok(Self {
            source,
            file_type_hint,
        })
    }

    /// Convenience constructor with default settings
    ///
    /// # Errors
    ///
    /// Returns an error if:
    /// - the input does not exist (i.e. the path is invalid)
    /// - the input cannot be parsed as a URL
    pub fn from_value(value: &str) -> Result<Self> {
        Self::new(value, None, false)
    }

    /// Create an `Input` from an existing `InputSource`
    ///
    /// The file type will be determined later when processing the input.
    #[must_use]
    pub const fn from_input_source(source: InputSource) -> Self {
        Self {
            source,
            file_type_hint: None,
        }
    }

    /// Retrieve the contents from the input
    ///
    /// If the input is a path, only search through files that match the given
    /// file extensions.
    ///
    /// # Errors
    ///
    /// Returns an error if the contents can not be retrieved because of an
    /// underlying I/O error (e.g. an error while making a network request or
    /// retrieving the contents from the file system)
    #[allow(
        clippy::too_many_arguments,
        reason = "https://github.com/lycheeverse/lychee/issues/1898"
    )]
    pub fn get_contents(
        self,
        skip_missing: bool,
        skip_hidden: bool,
        skip_ignored: bool,
        file_extensions: FileExtensions,
        resolver: UrlContentResolver,
        excluded_paths: PathExcludes,
        preprocessor: Option<Preprocessor>,
    ) -> impl Stream<Item = Result<InputContent>> {
        try_stream! {
            // Handle simple cases that don't need resolution
            match self.source {
                InputSource::RemoteUrl(url) => {
                    match resolver.url_contents(*url).await {
                        Err(_) if skip_missing => (),
                        Err(e) => Err(e)?,
                        Ok(content) => yield content,
                    }
                    return;
                }
                InputSource::Stdin => {
                    yield Self::stdin_content(self.file_type_hint).await?;
                    return;
                }
                InputSource::String(ref s) => {
                    yield Self::string_content(s, self.file_type_hint);
                    return;
                }
                _ => {}
            }

            // Handle complex cases that need resolution (FsPath, FsGlob)
            let mut sources_stream = InputResolver::resolve(
                &self,
                file_extensions,
                skip_hidden,
                skip_ignored,
                &excluded_paths,
            );

            let mut sources_empty = true;

            while let Some(source_result) = sources_stream.next().await {
                match source_result {
                    Ok(source) => {
                        let content_result = match source {
                            ResolvedInputSource::FsPath(path) => {
                                Self::path_content(&path, preprocessor.as_ref()).await
                            },
                            ResolvedInputSource::RemoteUrl(url) => {
                                resolver.url_contents(*url).await
                            },
                            ResolvedInputSource::Stdin => {
                                Self::stdin_content(self.file_type_hint).await
                            },
                            ResolvedInputSource::String(s) => {
                                Ok(Self::string_content(&s, self.file_type_hint))
                            },
                        };

                        match content_result {
                            Err(_) if skip_missing => (),
                            Err(e) if matches!(&e, ErrorKind::ReadFileInput(io_err, _) if io_err.kind() == std::io::ErrorKind::InvalidData) => {
                                // If the file contains invalid UTF-8 (e.g. binary), we skip it
                                if let ErrorKind::ReadFileInput(_, path) = &e {
                                    log::warn!("Skipping file with invalid UTF-8 content: {}", path.display());
                                }
                            },
                            Err(e) => Err(e)?,
                            Ok(content) => {
                                sources_empty = false;
                                yield content
                            }
                        }
                    },
                    Err(e) => Err(e)?,
                }
            }

            if sources_empty {
                log::warn!("{}: No files found for this input source", self.source);
            }
        }
    }

    /// Retrieve all sources from this input. The output depends on the type of
    /// input:
    ///
    /// - Remote URLs are returned as is, in their full form
    /// - Glob patterns are expanded and each matched entry is returned
    /// - Absolute or relative filepaths are returned as-is
    /// - Stdin input is returned as the special string "<stdin>"
    /// - A raw string input is returned as the special string "<raw string>"
    ///
    /// # Errors
    ///
    /// Returns an error if [`InputResolver::resolve`] returns an error.
    pub fn get_sources(
        self,
        file_extensions: FileExtensions,
        skip_hidden: bool,
        skip_ignored: bool,
        excluded_paths: &PathExcludes,
    ) -> impl Stream<Item = Result<String>> {
<<<<<<< HEAD
        InputResolver::resolve(
            &self,
            file_extensions,
            skip_hidden,
            skip_gitignored,
            excluded_paths,
        )
        .map(|res| {
            res.map(|src| match src {
                ResolvedInputSource::FsPath(path) => path.to_string_lossy().to_string(),
                ResolvedInputSource::RemoteUrl(url) => url.to_string(),
                ResolvedInputSource::Stdin => "<stdin>".to_string(),
                ResolvedInputSource::String(_) => "<raw string>".to_string(),
            })
        })
=======
        try_stream! {
            match self.source {
                InputSource::RemoteUrl(url) => yield url.to_string(),
                InputSource::FsGlob {
                    ref pattern,
                    ignore_case,
                } => {
                    let glob_expanded = tilde(&pattern).to_string();
                    let mut match_opts = glob::MatchOptions::new();
                    match_opts.case_sensitive = !ignore_case;
                    for entry in glob_with(&glob_expanded, match_opts)? {
                        match entry {
                            Ok(path) => {
                                if !Self::is_excluded_path(&path, excluded_paths) {
                                    yield path.to_string_lossy().to_string();
                                }
                            },
                            Err(e) => eprintln!("{e:?}"),
                        }
                    }
                }
                InputSource::FsPath(ref path) => {
                    if path.is_dir() {
                        for entry in InputResolver::walk(
                            path,
                            file_extensions,
                            skip_hidden,
                            skip_ignored,
                        )? {
                            let entry = entry?;
                            if !Self::is_excluded_path(entry.path(), excluded_paths) {
                                // Only yield files, not directories
                                if entry.file_type().is_some_and(|ft| ft.is_file()) {
                                    yield entry.path().to_string_lossy().to_string();
                                }
                            }
                        }
                    } else if !Self::is_excluded_path(path, excluded_paths) {
                        yield path.to_string_lossy().to_string();
                    }
                }
                InputSource::Stdin => yield "<stdin>".into(),
                InputSource::String(_) => yield "<raw string>".into(),
            }
        }
    }

    /// Check if the given path was excluded from link checking
    fn is_excluded_path(path: &Path, excluded_paths: &PathExcludes) -> bool {
        excluded_paths.is_match(&path.to_string_lossy())
>>>>>>> 8011ef0e
    }

    /// Get the content for a given path.
    ///
    /// # Errors
    ///
    /// Returns an error if the file cannot be read
    /// or [`Preprocessor`] failed
    pub async fn path_content<P: Into<PathBuf> + AsRef<Path> + Clone>(
        path: P,
        preprocessor: Option<&Preprocessor>,
    ) -> Result<InputContent> {
        let path = path.into();
        let content = Self::get_content(&path, preprocessor).await?;

        Ok(InputContent {
            file_type: FileType::from(&path),
            source: ResolvedInputSource::FsPath(path),
            content,
        })
    }

    /// Create `InputContent` from stdin.
    ///
    /// # Errors
    ///
    /// Returns an error if stdin cannot be read
    pub async fn stdin_content(file_type_hint: Option<FileType>) -> Result<InputContent> {
        let mut content = String::new();
        let mut stdin = stdin();
        stdin.read_to_string(&mut content).await?;

        let input_content = InputContent {
            source: ResolvedInputSource::Stdin,
            file_type: file_type_hint.unwrap_or_default(),
            content,
        };

        Ok(input_content)
    }

    /// Create `InputContent` from a string.
    #[must_use]
    pub fn string_content(s: &str, file_type_hint: Option<FileType>) -> InputContent {
        InputContent::from_string(s, file_type_hint.unwrap_or_default())
    }

    /// Get content of file.
    /// Get preprocessed file content if [`Preprocessor`] is [`Some`]
    async fn get_content(path: &PathBuf, preprocessor: Option<&Preprocessor>) -> Result<String> {
        if let Some(pre) = preprocessor {
            pre.process(path)
        } else {
            Ok(tokio::fs::read_to_string(path)
                .await
                .map_err(|e| ErrorKind::ReadFileInput(e, path.clone()))?)
        }
    }
}

impl TryFrom<&str> for Input {
    type Error = crate::ErrorKind;

    fn try_from(value: &str) -> std::result::Result<Self, Self::Error> {
        Self::from_value(value)
    }
}

#[cfg(test)]
mod tests {
    use super::*;
    use crate::filter::PathExcludes;

    /// A standalone function to allow for easier testing of path exclusion logic
    pub fn is_excluded_path(excluded_paths: &PathExcludes, path: &Path) -> bool {
        excluded_paths.is_match(&path.to_string_lossy())
    }

    #[test]
    fn test_input_handles_real_relative_paths() {
        let test_file = "./Cargo.toml";
        let path = Path::new(test_file);

        assert!(path.exists());
        assert!(path.is_relative());

        let input = Input::new(test_file, None, false);
        assert!(input.is_ok());
        assert!(matches!(
            input,
            Ok(Input {
                source: InputSource::FsPath(PathBuf { .. }),
                file_type_hint: None,
            })
        ));
    }

    #[test]
    fn test_input_handles_nonexistent_relative_paths() {
        let test_file = "./nonexistent/relative/path";
        let path = Path::new(test_file);

        assert!(!path.exists());
        assert!(path.is_relative());

        let input = Input::from_value(test_file);
        assert!(input.is_err());
        assert!(matches!(input, Err(ErrorKind::InvalidFile(PathBuf { .. }))));
    }

    #[test]
    fn test_no_exclusions() {
        let dir = tempfile::tempdir().unwrap();
        assert!(!is_excluded_path(&PathExcludes::empty(), dir.path()));
    }

    #[test]
    fn test_excluded() {
        let dir = tempfile::tempdir().unwrap();
        let path = dir.path();
        let excludes = PathExcludes::new([path.to_string_lossy()]).unwrap();
        assert!(is_excluded_path(&excludes, path));
    }

    #[test]
    fn test_excluded_subdir() {
        let parent_dir = tempfile::tempdir().unwrap();
        let parent = parent_dir.path();
        let child_dir = tempfile::tempdir_in(parent).unwrap();
        let child = child_dir.path();

        let excludes = PathExcludes::new([parent.to_string_lossy()]).unwrap();
        assert!(is_excluded_path(&excludes, child));
    }

    #[test]
    fn test_url_without_scheme() {
        let input = Input::from_value("example.com");
        assert_eq!(
            input.unwrap().source.to_string(),
            String::from("http://example.com/")
        );
    }

    // Ensure that a Windows file path is not mistaken for a URL.
    #[cfg(windows)]
    #[test]
    fn test_windows_style_filepath_not_existing() {
        let input = Input::from_value("C:\\example\\project\\here");
        assert!(input.is_err());
        let input = input.unwrap_err();

        match input {
            ErrorKind::InvalidFile(_) => (),
            _ => panic!("Should have received InvalidFile error"),
        }
    }

    // Ensure that a Windows-style file path to an existing file is recognized
    #[cfg(windows)]
    #[test]
    fn test_windows_style_filepath_existing() {
        use std::env::temp_dir;
        use tempfile::NamedTempFile;

        let dir = temp_dir();
        let file = NamedTempFile::new_in(dir).unwrap();
        let path = file.path();
        let input = Input::from_value(path.to_str().unwrap()).unwrap();

        match input.source {
            InputSource::FsPath(_) => (),
            _ => panic!("Input source should be FsPath but was not"),
        }
    }

    #[test]
    fn test_url_scheme_check_succeeding() {
        // Valid http and https URLs
        assert!(matches!(
            Input::from_value("http://example.com"),
            Ok(Input {
                source: InputSource::RemoteUrl(_),
                ..
            })
        ));
        assert!(matches!(
            Input::from_value("https://example.com"),
            Ok(Input {
                source: InputSource::RemoteUrl(_),
                ..
            })
        ));
        assert!(matches!(
            Input::from_value("http://subdomain.example.com/path?query=value",),
            Ok(Input {
                source: InputSource::RemoteUrl(_),
                ..
            })
        ));
        assert!(matches!(
            Input::from_value("https://example.com:8080"),
            Ok(Input {
                source: InputSource::RemoteUrl(_),
                ..
            })
        ));
    }

    #[test]
    fn test_url_scheme_check_failing() {
        // Invalid schemes
        assert!(matches!(
            Input::from_value("ftp://example.com"),
            Err(ErrorKind::InvalidFile(_))
        ));
        assert!(matches!(
            Input::from_value("httpx://example.com"),
            Err(ErrorKind::InvalidFile(_))
        ));
        assert!(matches!(
            Input::from_value("file:///path/to/file"),
            Err(ErrorKind::InvalidFile(_))
        ));
        assert!(matches!(
            Input::from_value("mailto:user@example.com"),
            Err(ErrorKind::InvalidFile(_))
        ));
    }

    #[test]
    fn test_non_url_inputs() {
        // Non-URL inputs
        assert!(matches!(
            Input::from_value("./local/path"),
            Err(ErrorKind::InvalidFile(_))
        ));
        assert!(matches!(
            Input::from_value("*.md"),
            Ok(Input {
                source: InputSource::FsGlob { .. },
                ..
            })
        ));
        // Assuming the current directory exists
        assert!(matches!(
            Input::from_value("."),
            Ok(Input {
                source: InputSource::FsPath(_),
                ..
            })
        ));
    }
}<|MERGE_RESOLUTION|>--- conflicted
+++ resolved
@@ -12,10 +12,6 @@
 use crate::{ErrorKind, Result};
 use async_stream::try_stream;
 use futures::stream::{Stream, StreamExt};
-<<<<<<< HEAD
-=======
-use glob::glob_with;
->>>>>>> 8011ef0e
 use reqwest::Url;
 use std::path::{Path, PathBuf};
 use tokio::io::{AsyncReadExt, stdin};
@@ -270,7 +266,6 @@
         skip_ignored: bool,
         excluded_paths: &PathExcludes,
     ) -> impl Stream<Item = Result<String>> {
-<<<<<<< HEAD
         InputResolver::resolve(
             &self,
             file_extensions,
@@ -286,58 +281,11 @@
                 ResolvedInputSource::String(_) => "<raw string>".to_string(),
             })
         })
-=======
-        try_stream! {
-            match self.source {
-                InputSource::RemoteUrl(url) => yield url.to_string(),
-                InputSource::FsGlob {
-                    ref pattern,
-                    ignore_case,
-                } => {
-                    let glob_expanded = tilde(&pattern).to_string();
-                    let mut match_opts = glob::MatchOptions::new();
-                    match_opts.case_sensitive = !ignore_case;
-                    for entry in glob_with(&glob_expanded, match_opts)? {
-                        match entry {
-                            Ok(path) => {
-                                if !Self::is_excluded_path(&path, excluded_paths) {
-                                    yield path.to_string_lossy().to_string();
-                                }
-                            },
-                            Err(e) => eprintln!("{e:?}"),
-                        }
-                    }
-                }
-                InputSource::FsPath(ref path) => {
-                    if path.is_dir() {
-                        for entry in InputResolver::walk(
-                            path,
-                            file_extensions,
-                            skip_hidden,
-                            skip_ignored,
-                        )? {
-                            let entry = entry?;
-                            if !Self::is_excluded_path(entry.path(), excluded_paths) {
-                                // Only yield files, not directories
-                                if entry.file_type().is_some_and(|ft| ft.is_file()) {
-                                    yield entry.path().to_string_lossy().to_string();
-                                }
-                            }
-                        }
-                    } else if !Self::is_excluded_path(path, excluded_paths) {
-                        yield path.to_string_lossy().to_string();
-                    }
-                }
-                InputSource::Stdin => yield "<stdin>".into(),
-                InputSource::String(_) => yield "<raw string>".into(),
-            }
-        }
     }
 
     /// Check if the given path was excluded from link checking
     fn is_excluded_path(path: &Path, excluded_paths: &PathExcludes) -> bool {
         excluded_paths.is_match(&path.to_string_lossy())
->>>>>>> 8011ef0e
     }
 
     /// Get the content for a given path.
