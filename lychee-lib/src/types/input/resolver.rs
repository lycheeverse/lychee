//! Input source resolution.
//!
//! Provides the `InputResolver` which handles resolution of various input sources
//! into concrete, processable sources by expanding glob patterns and applying filters.

use std::path::Path;

use super::input::Input;
use super::source::{InputSource, ResolvedInputSource};
use crate::Result;
use crate::filter::PathExcludes;
use crate::types::file::FileExtensions;
use async_stream::try_stream;
use futures::stream::Stream;
use futures::stream::once;
use glob::glob_with;
use ignore::{Walk, WalkBuilder};
use shellexpand::tilde;
use std::path::Path;
use std::pin::Pin;

/// Resolves input sources into concrete, processable sources.
///
/// Handles expansion of glob patterns and filtering based on exclusion rules.
#[derive(Copy, Clone, Debug)]
pub struct InputResolver;

impl InputResolver {
    /// Resolve an input into a stream of concrete input sources.
    ///
    /// This returns a stream of resolved input sources for the given input,
    /// taking into account the matching file extensions and respecting
    /// exclusions. Glob patterns are expanded into individual file paths.
    ///
    /// # Returns
    ///
    /// Returns a stream of `Result<ResolvedInputSource>` for all matching input
    /// sources. Glob patterns are expanded, so `FsGlob` never appears in the
    /// output.
    ///
    /// # Errors
    ///
    /// Returns an error (within the stream) if:
    /// - The glob pattern is invalid or expansion encounters I/O errors
    /// - Directory traversal fails, including:
    ///   - Permission denied when accessing directories or files
    ///   - I/O errors while reading directory contents
    ///   - Filesystem errors (disk errors, network filesystem issues, etc.)
    ///   - Invalid file paths or symbolic link resolution failures
    /// - Errors when reading or evaluating `.gitignore` or `.ignore` files
    /// - Errors occur during file extension or path exclusion evaluation
    ///
    /// Once an error is returned, resolution of that input source halts
    /// and no further `Ok(ResolvedInputSource)` will be produced.
    #[must_use]
    pub fn resolve<'a>(
        input: &'_ Input,
        file_extensions: FileExtensions,
        skip_hidden: bool,
        skip_ignored: bool,
        excluded_paths: &'a PathExcludes,
    ) -> Pin<Box<dyn Stream<Item = Result<ResolvedInputSource>> + Send + 'a>> {
        Self::resolve_input(
            input,
            file_extensions,
            skip_hidden,
            skip_ignored,
            excluded_paths,
        )
    }

<<<<<<< HEAD
    /// Create a `WalkBuilder` for directory traversal
    fn walk_entries(
        path: &Path,
        file_extensions: FileExtensions,
        skip_hidden: bool,
        skip_gitignored: bool,
    ) -> Result<ignore::Walk> {
        Ok(WalkBuilder::new(path)
            // Enable standard filters if `skip_gitignored `is true.
            // This will skip files ignored by `.gitignore` and other VCS ignore files.
            .standard_filters(skip_gitignored)
            // Override hidden file behavior to be controlled by the separate skip_hidden parameter
=======
    /// Create a [`Walk`] iterator for directory traversal
    ///
    /// # Errors
    ///
    /// Fails if [`FileExtensions`] cannot be converted
    pub(crate) fn walk(
        path: &Path,
        file_extensions: FileExtensions,
        skip_hidden: bool,
        skip_ignored: bool,
    ) -> Result<Walk> {
        Ok(WalkBuilder::new(path)
            // Skip over files which are ignored by git or `.ignore` if necessary
            .git_ignore(skip_ignored)
            .git_global(skip_ignored)
            .git_exclude(skip_ignored)
            .ignore(skip_ignored)
            .parents(skip_ignored)
            // Ignore hidden files if necessary
>>>>>>> 8011ef0e
            .hidden(skip_hidden)
            // Configure the file types filter to only include files with matching extensions
            .types(file_extensions.try_into()?)
            .build())
    }

    /// Internal method for resolving input sources.
    ///
    /// Takes an Input and returns a stream of `ResolvedInputSource` items,
    /// expanding glob patterns and applying filtering based on the provided
    /// configuration.
    fn resolve_input<'a>(
        input: &'_ Input,
        file_extensions: FileExtensions,
        skip_hidden: bool,
        skip_ignored: bool,
        excluded_paths: &'a PathExcludes,
    ) -> Pin<Box<dyn Stream<Item = Result<ResolvedInputSource>> + Send + 'a>> {
        match &input.source {
            InputSource::RemoteUrl(url) => {
                let url = url.clone();
                Box::pin(once(async move { Ok(ResolvedInputSource::RemoteUrl(url)) }))
            }
            InputSource::FsGlob {
                pattern,
                ignore_case,
            } => {
                let glob_expanded = tilde(pattern).to_string();
                let mut match_opts = glob::MatchOptions::new();
                match_opts.case_sensitive = !ignore_case;

                Box::pin(try_stream! {
                    // For glob patterns, we expand the pattern and yield
                    // matching paths as ResolvedInputSource::FsPath items.
                    for entry in glob_with(&glob_expanded, match_opts)? {
                        match entry {
                            Ok(path) => {
                                // Skip directories or files that don't match
                                // extensions
                                if path.is_dir() {
                                    continue;
                                }
                                if excluded_paths.is_match(&path.to_string_lossy()) {
                                    continue;
                                }

                                // We do not filter by extensions here.
                                //
                                // Instead, we always check files captured by
                                // the glob pattern, as the user explicitly
                                // specified them.
                                yield ResolvedInputSource::FsPath(path);
                            }
                            Err(e) => {
                                eprintln!("Error in glob pattern: {e:?}");
                            }
                        }
                    }
<<<<<<< HEAD
                })
            }
            InputSource::FsPath(path) => {
                if path.is_dir() {
                    let walk = match Self::walk_entries(
                        path,
                        file_extensions,
                        skip_hidden,
                        skip_gitignored,
                    ) {
                        Ok(x) => x,
                        Err(e) => {
                            return Box::pin(once(async move { Err(e) }));
                        }
                    };

                    Box::pin(try_stream! {
                        for entry in walk {
=======
                },
                InputSource::FsPath(path) => {
                    if path.is_dir() {
                        for entry in Self::walk(path, file_extensions, skip_hidden, skip_ignored)? {
>>>>>>> 8011ef0e
                            let entry = entry?;
                            if excluded_paths.is_match(&entry.path().to_string_lossy()) {
                                continue;
                            }

                            match entry.file_type() {
                                None => continue,
                                Some(file_type) => {
                                    if !file_type.is_file() {
                                        continue;
                                    }
                                }
                            }

                            yield ResolvedInputSource::FsPath(
                                entry.path().to_path_buf()
                            );
                        }
                    })
                } else {
                    // For individual files, yield if not excluded.
                    //
                    // We do not filter by extension here, as individual
                    // files should always be checked, no matter if their
                    // extension matches or not.
                    //
                    // This follows the principle of least surprise because
                    // the user explicitly specified the file, so they
                    // expect it to be checked.
                    if excluded_paths.is_match(&path.to_string_lossy()) {
                        Box::pin(futures::stream::empty())
                    } else {
                        let path = path.clone();
                        Box::pin(once(async move { Ok(ResolvedInputSource::FsPath(path)) }))
                    }
                }
            }
            InputSource::Stdin => Box::pin(once(async move { Ok(ResolvedInputSource::Stdin) })),
            InputSource::String(s) => {
                let s = s.clone();
                Box::pin(once(async move { Ok(ResolvedInputSource::String(s)) }))
            }
        }
    }
}<|MERGE_RESOLUTION|>--- conflicted
+++ resolved
@@ -69,20 +69,6 @@
         )
     }
 
-<<<<<<< HEAD
-    /// Create a `WalkBuilder` for directory traversal
-    fn walk_entries(
-        path: &Path,
-        file_extensions: FileExtensions,
-        skip_hidden: bool,
-        skip_gitignored: bool,
-    ) -> Result<ignore::Walk> {
-        Ok(WalkBuilder::new(path)
-            // Enable standard filters if `skip_gitignored `is true.
-            // This will skip files ignored by `.gitignore` and other VCS ignore files.
-            .standard_filters(skip_gitignored)
-            // Override hidden file behavior to be controlled by the separate skip_hidden parameter
-=======
     /// Create a [`Walk`] iterator for directory traversal
     ///
     /// # Errors
@@ -102,7 +88,6 @@
             .ignore(skip_ignored)
             .parents(skip_ignored)
             // Ignore hidden files if necessary
->>>>>>> 8011ef0e
             .hidden(skip_hidden)
             // Configure the file types filter to only include files with matching extensions
             .types(file_extensions.try_into()?)
@@ -161,17 +146,11 @@
                             }
                         }
                     }
-<<<<<<< HEAD
                 })
             }
             InputSource::FsPath(path) => {
                 if path.is_dir() {
-                    let walk = match Self::walk_entries(
-                        path,
-                        file_extensions,
-                        skip_hidden,
-                        skip_gitignored,
-                    ) {
+                    let walk = match Self::walk(path, file_extensions, skip_hidden, skip_ignored) {
                         Ok(x) => x,
                         Err(e) => {
                             return Box::pin(once(async move { Err(e) }));
@@ -180,12 +159,6 @@
 
                     Box::pin(try_stream! {
                         for entry in walk {
-=======
-                },
-                InputSource::FsPath(path) => {
-                    if path.is_dir() {
-                        for entry in Self::walk(path, file_extensions, skip_hidden, skip_ignored)? {
->>>>>>> 8011ef0e
                             let entry = entry?;
                             if excluded_paths.is_match(&entry.path().to_string_lossy()) {
                                 continue;
