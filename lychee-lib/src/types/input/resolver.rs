//! Input source resolution.
//!
//! Provides the `InputResolver` which handles resolution of various input sources
//! into concrete, processable sources by expanding glob patterns and applying filters.

use super::input::Input;
use super::source::{InputSource, ResolvedInputSource};
use crate::Result;
use crate::filter::PathExcludes;
use crate::types::file::FileExtensions;
use async_stream::try_stream;
use futures::stream::Stream;
use futures::stream::once;
use glob::glob_with;
use ignore::{Walk, WalkBuilder};
use shellexpand::tilde;
use std::path::Path;
use std::pin::Pin;

/// Resolves input sources into concrete, processable sources.
///
/// Handles expansion of glob patterns and filtering based on exclusion rules.
#[derive(Copy, Clone, Debug)]
pub struct InputResolver;

impl InputResolver {
    /// Resolve an input into a stream of concrete input sources.
    ///
    /// This returns a stream of resolved input sources for the given input,
    /// taking into account the matching file extensions and respecting
    /// exclusions. Glob patterns are expanded into individual file paths.
    ///
    /// # Returns
    ///
    /// Returns a stream of `Result<ResolvedInputSource>` for all matching input
    /// sources. Glob patterns are expanded, so `FsGlob` never appears in the
    /// output.
    ///
    /// # Errors
    ///
    /// Returns an error (within the stream) if:
    /// - The glob pattern is invalid or expansion encounters I/O errors
    /// - Directory traversal fails, including:
    ///   - Permission denied when accessing directories or files
    ///   - I/O errors while reading directory contents
    ///   - Filesystem errors (disk errors, network filesystem issues, etc.)
    ///   - Invalid file paths or symbolic link resolution failures
    /// - Errors when reading or evaluating `.gitignore` or `.ignore` files
    /// - Errors occur during file extension or path exclusion evaluation
    ///
    /// Once an error is returned, resolution of that input source halts
    /// and no further `Ok(ResolvedInputSource)` will be produced.
    #[must_use]
    pub fn resolve<'a>(
        input: &'_ Input,
        file_extensions: FileExtensions,
        skip_hidden: bool,
        skip_ignored: bool,
        excluded_paths: &'a PathExcludes,
    ) -> Pin<Box<dyn Stream<Item = Result<ResolvedInputSource>> + Send + 'a>> {
        Self::resolve_input(
            input,
            file_extensions,
            skip_hidden,
            skip_ignored,
            excluded_paths,
        )
    }

    /// Create a [`Walk`] iterator for directory traversal
    ///
    /// # Errors
    ///
    /// Fails if [`FileExtensions`] cannot be converted
    pub(crate) fn walk(
        path: &Path,
        file_extensions: FileExtensions,
        skip_hidden: bool,
        skip_ignored: bool,
    ) -> Result<Walk> {
        Ok(WalkBuilder::new(path)
            // Skip over files which are ignored by git or `.ignore` if necessary
            .git_ignore(skip_ignored)
            .git_global(skip_ignored)
            .git_exclude(skip_ignored)
            .ignore(skip_ignored)
            .parents(skip_ignored)
            // Ignore hidden files if necessary
            .hidden(skip_hidden)
            // Configure the file types filter to only include files with matching extensions
            .types(file_extensions.try_into()?)
            .build())
    }

    /// Internal method for resolving input sources.
    ///
    /// Takes an Input and returns a stream of `ResolvedInputSource` items,
    /// expanding glob patterns and applying filtering based on the provided
    /// configuration.
    fn resolve_input<'a>(
        input: &'_ Input,
        file_extensions: FileExtensions,
        skip_hidden: bool,
        skip_ignored: bool,
        excluded_paths: &'a PathExcludes,
    ) -> Pin<Box<dyn Stream<Item = Result<ResolvedInputSource>> + Send + 'a>> {
        match &input.source {
            InputSource::RemoteUrl(url) => {
                let url = url.clone();
                Box::pin(once(async move { Ok(ResolvedInputSource::RemoteUrl(url)) }))
            }
            InputSource::FsGlob {
                pattern,
                ignore_case,
            } => {
                let glob_expanded = tilde(pattern).to_string();
                let mut match_opts = glob::MatchOptions::new();
                match_opts.case_sensitive = !ignore_case;

                Box::pin(try_stream! {
                    // For glob patterns, we expand the pattern and yield
                    // matching paths as ResolvedInputSource::FsPath items.
<<<<<<< HEAD
=======
                    // NOTE: we convert the glob::Pattern back to str because
                    // `glob_with` only takes string arguments.
                    let glob_expanded = tilde(pattern.as_str()).to_string();
                    let mut match_opts = glob::MatchOptions::new();
                    match_opts.case_sensitive = !ignore_case;

>>>>>>> 100caf65
                    for entry in glob_with(&glob_expanded, match_opts)? {
                        match entry {
                            Ok(path) => {
                                // Skip directories or files that don't match
                                // extensions
                                if path.is_dir() {
                                    continue;
                                }
                                if Self::is_excluded_path(&path, excluded_paths) {
                                    continue;
                                }

                                // We do not filter by extensions here.
                                //
                                // Instead, we always check files captured by
                                // the glob pattern, as the user explicitly
                                // specified them.
                                yield ResolvedInputSource::FsPath(path);
                            }
                            Err(e) => {
                                eprintln!("Error in glob pattern: {e:?}");
                            }
                        }
                    }
                })
            }
            InputSource::FsPath(path) => {
                if path.is_dir() {
                    let walk = match Self::walk(path, file_extensions, skip_hidden, skip_ignored) {
                        Ok(x) => x,
                        Err(e) => {
                            return Box::pin(once(async move { Err(e) }));
                        }
                    };

                    Box::pin(try_stream! {
                        for entry in walk {
                            let entry = entry?;
                            if Self::is_excluded_path(entry.path(), excluded_paths)
                            {
                                continue;
                            }

                            match entry.file_type() {
                                None => continue,
                                Some(file_type) => {
                                    if !file_type.is_file() {
                                        continue;
                                    }
                                }
                            }

                            yield ResolvedInputSource::FsPath(
                                entry.path().to_path_buf()
                            );
                        }
                    })
                } else {
                    // For individual files, yield if not excluded.
                    //
                    // We do not filter by extension here, as individual
                    // files should always be checked, no matter if their
                    // extension matches or not.
                    //
                    // This follows the principle of least surprise because
                    // the user explicitly specified the file, so they
                    // expect it to be checked.
                    if Self::is_excluded_path(path, excluded_paths) {
                        Box::pin(futures::stream::empty())
                    } else {
                        let path = path.clone();
                        Box::pin(once(async move { Ok(ResolvedInputSource::FsPath(path)) }))
                    }
                }
            }
            InputSource::Stdin => Box::pin(once(async move { Ok(ResolvedInputSource::Stdin) })),
            InputSource::String(s) => {
                let s = s.clone();
                Box::pin(once(async move { Ok(ResolvedInputSource::String(s)) }))
            }
        }
    }

    /// Check if the given path was excluded from link checking
    fn is_excluded_path(path: &Path, excluded_paths: &PathExcludes) -> bool {
        excluded_paths.is_match(&path.to_string_lossy())
    }
}<|MERGE_RESOLUTION|>--- conflicted
+++ resolved
@@ -113,22 +113,16 @@
                 pattern,
                 ignore_case,
             } => {
-                let glob_expanded = tilde(pattern).to_string();
+                // NOTE: we convert the glob::Pattern back to str because
+                // `glob_with` only takes string arguments.
+                let glob_expanded = tilde(pattern.as_str()).to_string();
                 let mut match_opts = glob::MatchOptions::new();
                 match_opts.case_sensitive = !ignore_case;
 
                 Box::pin(try_stream! {
                     // For glob patterns, we expand the pattern and yield
                     // matching paths as ResolvedInputSource::FsPath items.
-<<<<<<< HEAD
-=======
-                    // NOTE: we convert the glob::Pattern back to str because
-                    // `glob_with` only takes string arguments.
-                    let glob_expanded = tilde(pattern.as_str()).to_string();
-                    let mut match_opts = glob::MatchOptions::new();
-                    match_opts.case_sensitive = !ignore_case;
-
->>>>>>> 100caf65
+
                     for entry in glob_with(&glob_expanded, match_opts)? {
                         match entry {
                             Ok(path) => {
