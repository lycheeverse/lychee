use crate::ErrorKind;
use crate::InputSource;
use crate::Preprocessor;
use crate::filter::PathExcludes;

use crate::types::resolver::UrlContentResolver;
use crate::{
    Base, Input, LycheeResult, Request, RequestError, basic_auth::BasicAuthExtractor,
    extract::Extractor, types::FileExtensions, types::uri::raw::RawUri, utils::request,
};
use futures::TryStreamExt;
use futures::{
    StreamExt,
    stream::{self, Stream},
};
use http::HeaderMap;
use par_stream::ParStreamExt;
use reqwest::Client;
use std::collections::HashSet;
use std::path::PathBuf;

/// Collector keeps the state of link collection
/// It drives the link extraction from inputs
#[allow(clippy::struct_excessive_bools)]
#[derive(Debug, Clone)]
pub struct Collector {
    basic_auth_extractor: Option<BasicAuthExtractor>,
    skip_missing_inputs: bool,
    skip_ignored: bool,
    skip_hidden: bool,
    include_verbatim: bool,
    include_wikilinks: bool,
    use_html5ever: bool,
    root_dir: Option<PathBuf>,
    base: Option<Base>,
    excluded_paths: PathExcludes,
    headers: HeaderMap,
    client: Client,
    preprocessor: Option<Preprocessor>,
}

impl Default for Collector {
    /// # Panics
    ///
    /// We call [`Collector::new()`] which can panic in certain scenarios.
    ///
    /// Use `Collector::new()` instead if you need to handle
    /// [`ClientBuilder`](crate::ClientBuilder) errors gracefully.
    fn default() -> Self {
        Collector {
            basic_auth_extractor: None,
            skip_missing_inputs: false,
            include_verbatim: false,
            include_wikilinks: false,
            use_html5ever: false,
            skip_hidden: true,
            skip_ignored: true,
            root_dir: None,
            base: None,
            headers: HeaderMap::new(),
            client: Client::new(),
            excluded_paths: PathExcludes::empty(),
            preprocessor: None,
        }
    }
}

impl Collector {
    /// Create a new collector with an empty cache
    ///
    /// # Errors
    ///
    /// Returns an `Err` if the `root_dir` is not an absolute path
    /// or if the reqwest `Client` fails to build
<<<<<<< HEAD
    pub fn new(root_dir: Option<PathBuf>, base: Option<Base>) -> Result<Self> {
        let root_dir = match root_dir {
            Some(root_dir) if base.is_some() => Some(root_dir),
            Some(root_dir) => Some(
                root_dir
                    .canonicalize()
                    .map_err(|e| ErrorKind::InvalidRootDir(root_dir, e))?,
            ),
            None => None,
        };
=======
    pub fn new(root_dir: Option<PathBuf>, base: Option<Base>) -> LycheeResult<Self> {
        if let Some(root_dir) = &root_dir
            && root_dir.is_relative()
        {
            return Err(ErrorKind::RootDirMustBeAbsolute(root_dir.clone()));
        }
>>>>>>> c7ddd155
        Ok(Collector {
            basic_auth_extractor: None,
            skip_missing_inputs: false,
            include_verbatim: false,
            include_wikilinks: false,
            use_html5ever: false,
            skip_hidden: true,
            skip_ignored: true,
            preprocessor: None,
            headers: HeaderMap::new(),
            client: Client::builder()
                .build()
                .map_err(ErrorKind::BuildRequestClient)?,
            excluded_paths: PathExcludes::empty(),
            root_dir,
            base,
        })
    }

    /// Skip missing input files (default is to error if they don't exist)
    #[must_use]
    pub const fn skip_missing_inputs(mut self, yes: bool) -> Self {
        self.skip_missing_inputs = yes;
        self
    }

    /// Skip files that are hidden
    #[must_use]
    pub const fn skip_hidden(mut self, yes: bool) -> Self {
        self.skip_hidden = yes;
        self
    }

    /// Skip files that are ignored
    #[must_use]
    pub const fn skip_ignored(mut self, yes: bool) -> Self {
        self.skip_ignored = yes;
        self
    }

    /// Set headers to use when resolving input URLs
    #[must_use]
    pub fn headers(mut self, headers: HeaderMap) -> Self {
        self.headers = headers;
        self
    }

    /// Set client to use for checking input URLs
    #[must_use]
    pub fn client(mut self, client: Client) -> Self {
        self.client = client;
        self
    }

    /// Use `html5ever` to parse HTML instead of `html5gum`.
    #[must_use]
    pub const fn use_html5ever(mut self, yes: bool) -> Self {
        self.use_html5ever = yes;
        self
    }

    /// Skip over links in verbatim sections (like Markdown code blocks)
    #[must_use]
    pub const fn include_verbatim(mut self, yes: bool) -> Self {
        self.include_verbatim = yes;
        self
    }

    /// Check WikiLinks in Markdown files
    #[allow(clippy::doc_markdown)]
    #[must_use]
    pub const fn include_wikilinks(mut self, yes: bool) -> Self {
        self.include_wikilinks = yes;
        self
    }

    /// Configure a file [`Preprocessor`]
    #[must_use]
    pub fn preprocessor(mut self, preprocessor: Option<Preprocessor>) -> Self {
        self.preprocessor = preprocessor;
        self
    }

    /// Pass a [`BasicAuthExtractor`] which is capable to match found
    /// URIs to basic auth credentials. These credentials get passed to the
    /// request in question.
    #[must_use]
    #[allow(clippy::missing_const_for_fn)]
    pub fn basic_auth_extractor(mut self, extractor: BasicAuthExtractor) -> Self {
        self.basic_auth_extractor = Some(extractor);
        self
    }

    /// Configure which paths to exclude
    #[must_use]
    pub fn excluded_paths(mut self, excluded_paths: PathExcludes) -> Self {
        self.excluded_paths = excluded_paths;
        self
    }

    /// Convenience method to fetch all unique links from inputs
    /// with the default extensions.
    pub fn collect_links(
        self,
        inputs: HashSet<Input>,
    ) -> impl Stream<Item = Result<Request, RequestError>> {
        self.collect_links_from_file_types(inputs, crate::types::FileType::default_extensions())
    }

    /// Fetch all unique links from inputs
    /// All relative URLs get prefixed with `base` (if given).
    /// (This can be a directory or a base URL)
    ///
    /// # Errors
    ///
    /// Will return `Err` if links cannot be extracted from an input
    pub fn collect_links_from_file_types(
        self,
        inputs: HashSet<Input>,
        extensions: FileExtensions,
    ) -> impl Stream<Item = Result<Request, RequestError>> {
        let skip_missing_inputs = self.skip_missing_inputs;
        let skip_hidden = self.skip_hidden;
        let skip_ignored = self.skip_ignored;
        let global_base = self.base;
        let excluded_paths = self.excluded_paths;

        let resolver = UrlContentResolver {
            basic_auth_extractor: self.basic_auth_extractor.clone(),
            headers: self.headers.clone(),
            client: self.client,
        };

        let extractor = Extractor::new(
            self.use_html5ever,
            self.include_verbatim,
            self.include_wikilinks,
        );

        stream::iter(inputs)
            .par_then_unordered(None, move |input| {
                let default_base = global_base.clone();
                let extensions = extensions.clone();
                let resolver = resolver.clone();
                let excluded_paths = excluded_paths.clone();
                let preprocessor = self.preprocessor.clone();

                async move {
                    let base = match &input.source {
                        InputSource::RemoteUrl(url) => Base::try_from(url.as_str()).ok(),
                        _ => default_base,
                    };

                    input
                        .get_contents(
                            skip_missing_inputs,
                            skip_hidden,
                            skip_ignored,
                            extensions,
                            resolver,
                            excluded_paths,
                            preprocessor,
                        )
                        .map(move |content| (content, base.clone()))
                }
            })
            .flatten()
            .par_then_unordered(None, move |(content, base)| {
                let root_dir = self.root_dir.clone();
                let basic_auth_extractor = self.basic_auth_extractor.clone();
                async move {
                    let content = content?;
                    let uris: Vec<RawUri> = extractor.extract(&content);
                    let requests = request::create(
                        uris,
                        &content.source,
                        root_dir.as_ref(),
                        base.as_ref(),
                        basic_auth_extractor.as_ref(),
                    );
                    Result::Ok(stream::iter(requests))
                }
            })
            .try_flatten()
    }
}

#[cfg(test)]
mod tests {
    use std::borrow::Cow;
    use std::{collections::HashSet, convert::TryFrom, fs::File, io::Write};
    use test_utils::{fixtures_path, load_fixture, mail, mock_server, path, website};

    use http::StatusCode;
    use reqwest::Url;

    use super::*;
    use crate::{
        LycheeResult, Uri,
        filter::PathExcludes,
        types::{FileType, Input, InputSource},
    };

    // Helper function to run the collector on the given inputs
    async fn collect(
        inputs: HashSet<Input>,
        root_dir: Option<PathBuf>,
        base: Option<Base>,
    ) -> LycheeResult<HashSet<Uri>> {
        let responses = Collector::new(root_dir, base)?.collect_links(inputs);
        Ok(responses.map(|r| r.unwrap().uri).collect().await)
    }

    /// Helper function for collecting verbatim links
    ///
    /// A verbatim link is a link that is not parsed by the HTML parser.
    /// For example, a link in a code block or a script tag.
    async fn collect_verbatim(
        inputs: HashSet<Input>,
        root_dir: Option<PathBuf>,
        base: Option<Base>,
        extensions: FileExtensions,
    ) -> LycheeResult<HashSet<Uri>> {
        let responses = Collector::new(root_dir, base)?
            .include_verbatim(true)
            .collect_links_from_file_types(inputs, extensions);
        Ok(responses.map(|r| r.unwrap().uri).collect().await)
    }

    const TEST_STRING: &str = "http://test-string.com";
    const TEST_URL: &str = "https://test-url.org";
    const TEST_FILE: &str = "https://test-file.io";
    const TEST_GLOB_1: &str = "https://test-glob-1.io";
    const TEST_GLOB_2_MAIL: &str = "test@glob-2.io";

    #[tokio::test]
    async fn test_file_without_extension_is_plaintext() -> LycheeResult<()> {
        let temp_dir = tempfile::tempdir().unwrap();
        // Treat as plaintext file (no extension)
        let file_path = temp_dir.path().join("README");
        let _file = File::create(&file_path).unwrap();
        let input = Input::new(&file_path.as_path().display().to_string(), None, true)?;
        let contents: Vec<_> = input
            .get_contents(
                true,
                true,
                true,
                FileType::default_extensions(),
                UrlContentResolver::default(),
                PathExcludes::empty(),
                None,
            )
            .collect::<Vec<_>>()
            .await;

        assert_eq!(contents.len(), 1);
        assert_eq!(contents[0].as_ref().unwrap().file_type, FileType::Plaintext);
        Ok(())
    }

    #[tokio::test]
    async fn test_url_without_extension_is_html() -> LycheeResult<()> {
        let input = Input::new("https://example.com/", None, true)?;
        let contents: Vec<_> = input
            .get_contents(
                true,
                true,
                true,
                FileType::default_extensions(),
                UrlContentResolver::default(),
                PathExcludes::empty(),
                None,
            )
            .collect::<Vec<_>>()
            .await;

        assert_eq!(contents.len(), 1);
        assert_eq!(contents[0].as_ref().unwrap().file_type, FileType::Html);
        Ok(())
    }

    #[tokio::test]
    async fn test_collect_links() -> LycheeResult<()> {
        let temp_dir = tempfile::tempdir().unwrap();
        let temp_dir_path = temp_dir.path();

        let file_path = temp_dir_path.join("f");
        let file_glob_1_path = temp_dir_path.join("glob-1");
        let file_glob_2_path = temp_dir_path.join("glob-2");

        let mut file = File::create(&file_path).unwrap();
        let mut file_glob_1 = File::create(file_glob_1_path).unwrap();
        let mut file_glob_2 = File::create(file_glob_2_path).unwrap();

        writeln!(file, "{TEST_FILE}").unwrap();
        writeln!(file_glob_1, "{TEST_GLOB_1}").unwrap();
        writeln!(file_glob_2, "{TEST_GLOB_2_MAIL}").unwrap();

        let mock_server = mock_server!(StatusCode::OK, set_body_string(TEST_URL));

        let inputs = HashSet::from_iter([
            Input::from_input_source(InputSource::String(Cow::Borrowed(TEST_STRING))),
            Input::from_input_source(InputSource::RemoteUrl(Box::new(
                Url::parse(&mock_server.uri())
                    .map_err(|e| (mock_server.uri(), e))
                    .unwrap(),
            ))),
            Input::from_input_source(InputSource::FsPath(file_path)),
            Input::from_input_source(InputSource::FsGlob {
                pattern: glob::Pattern::new(&temp_dir_path.join("glob*").to_string_lossy())?,
                ignore_case: true,
            }),
        ]);

        let links = collect_verbatim(inputs, None, None, FileType::default_extensions())
            .await
            .ok()
            .unwrap();

        let expected_links = HashSet::from_iter([
            website!(TEST_STRING),
            website!(TEST_URL),
            website!(TEST_FILE),
            website!(TEST_GLOB_1),
            mail!(TEST_GLOB_2_MAIL),
        ]);

        assert_eq!(links, expected_links);

        Ok(())
    }

    #[tokio::test]
    async fn test_collect_markdown_links() {
        let base = Base::try_from("https://github.com/hello-rust/lychee/").unwrap();
        let input = Input {
            source: InputSource::String(Cow::Borrowed(
                "This is [a test](https://endler.dev). This is a relative link test [Relative Link Test](relative_link)",
            )),
            file_type_hint: Some(FileType::Markdown),
        };
        let inputs = HashSet::from_iter([input]);

        let links = collect(inputs, None, Some(base)).await.ok().unwrap();

        let expected_links = HashSet::from_iter([
            website!("https://endler.dev"),
            website!("https://github.com/hello-rust/lychee/relative_link"),
        ]);

        assert_eq!(links, expected_links);
    }

    #[tokio::test]
    async fn test_collect_html_links() {
        let base = Base::try_from("https://github.com/lycheeverse/").unwrap();
        let input = Input {
            source: InputSource::String(Cow::Borrowed(
                r#"<html>
                <div class="row">
                    <a href="https://github.com/lycheeverse/lychee/">
                    <a href="blob/master/README.md">README</a>
                </div>
            </html>"#,
            )),
            file_type_hint: Some(FileType::Html),
        };
        let inputs = HashSet::from_iter([input]);

        let links = collect(inputs, None, Some(base)).await.ok().unwrap();

        let expected_links = HashSet::from_iter([
            website!("https://github.com/lycheeverse/lychee/"),
            website!("https://github.com/lycheeverse/blob/master/README.md"),
        ]);

        assert_eq!(links, expected_links);
    }

    #[tokio::test]
    async fn test_collect_html_srcset() {
        let base = Base::try_from("https://example.com/").unwrap();
        let input = Input {
            source: InputSource::String(Cow::Borrowed(
                r#"
            <img
                src="/static/image.png"
                srcset="
                /static/image300.png  300w,
                /static/image600.png  600w,
                "
            />
          "#,
            )),
            file_type_hint: Some(FileType::Html),
        };
        let inputs = HashSet::from_iter([input]);

        let links = collect(inputs, None, Some(base)).await.ok().unwrap();

        let expected_links = HashSet::from_iter([
            website!("https://example.com/static/image.png"),
            website!("https://example.com/static/image300.png"),
            website!("https://example.com/static/image600.png"),
        ]);

        assert_eq!(links, expected_links);
    }

    #[tokio::test]
    async fn test_markdown_internal_url() {
        let base = Base::try_from("https://localhost.com/").unwrap();

        let input = Input {
            source: InputSource::String(Cow::Borrowed(
                "This is [an internal url](@/internal.md)
        This is [an internal url](@/internal.markdown)
        This is [an internal url](@/internal.markdown#example)
        This is [an internal url](@/internal.md#example)",
            )),
            file_type_hint: Some(FileType::Markdown),
        };
        let inputs = HashSet::from_iter([input]);

        let links = collect(inputs, None, Some(base)).await.ok().unwrap();

        let expected = HashSet::from_iter([
            website!("https://localhost.com/@/internal.md"),
            website!("https://localhost.com/@/internal.markdown"),
            website!("https://localhost.com/@/internal.md#example"),
            website!("https://localhost.com/@/internal.markdown#example"),
        ]);

        assert_eq!(links, expected);
    }

    #[tokio::test]
    async fn test_extract_html5_not_valid_xml_relative_links() {
        let base = Base::try_from("https://example.com").unwrap();
        let input = load_fixture!("TEST_HTML5.html");

        let input = Input {
            source: InputSource::String(Cow::Owned(input)),
            file_type_hint: Some(FileType::Html),
        };
        let inputs = HashSet::from_iter([input]);

        let links = collect(inputs, None, Some(base)).await.ok().unwrap();

        let expected_links = HashSet::from_iter([
            // the body links wouldn't be present if the file was parsed strictly as XML
            website!("https://example.com/body/a"),
            website!("https://example.com/body/div_empty_a"),
            website!("https://example.com/css/style_full_url.css"),
            website!("https://example.com/css/style_relative_url.css"),
            website!("https://example.com/head/home"),
            website!("https://example.com/images/icon.png"),
        ]);

        assert_eq!(links, expected_links);
    }

    #[tokio::test]
    async fn test_relative_url_with_base_extracted_from_input() {
        let contents = r#"<html>
            <div class="row">
                <a href="https://github.com/lycheeverse/lychee/">GitHub</a>
                <a href="/about">About</a>
            </div>
        </html>"#;
        let mock_server = mock_server!(StatusCode::OK, set_body_string(contents));

        let server_uri = Url::parse(&mock_server.uri()).unwrap();

        let input = Input::from_input_source(InputSource::RemoteUrl(Box::new(server_uri.clone())));

        let inputs = HashSet::from_iter([input]);

        let links = collect(inputs, None, None).await.ok().unwrap();

        let expected_urls = HashSet::from_iter([
            website!("https://github.com/lycheeverse/lychee/"),
            website!(&format!("{server_uri}about")),
        ]);

        assert_eq!(links, expected_urls);
    }

    #[tokio::test]
    async fn test_email_with_query_params() {
        let input = Input::from_input_source(InputSource::String(Cow::Borrowed(
            "This is a mailto:user@example.com?subject=Hello link",
        )));

        let inputs = HashSet::from_iter([input]);

        let links = collect(inputs, None, None).await.ok().unwrap();

        let expected_links = HashSet::from_iter([mail!("user@example.com")]);

        assert_eq!(links, expected_links);
    }

    #[tokio::test]
    async fn test_multiple_remote_urls() {
        let mock_server_1 = mock_server!(
            StatusCode::OK,
            set_body_string(r#"<a href="relative.html">Link</a>"#)
        );
        let mock_server_2 = mock_server!(
            StatusCode::OK,
            set_body_string(r#"<a href="relative.html">Link</a>"#)
        );

        let inputs = HashSet::from_iter([
            Input {
                source: InputSource::RemoteUrl(Box::new(
                    Url::parse(&format!(
                        "{}/foo/index.html",
                        mock_server_1.uri().trim_end_matches('/')
                    ))
                    .unwrap(),
                )),
                file_type_hint: Some(FileType::Html),
            },
            Input {
                source: InputSource::RemoteUrl(Box::new(
                    Url::parse(&format!(
                        "{}/bar/index.html",
                        mock_server_2.uri().trim_end_matches('/')
                    ))
                    .unwrap(),
                )),
                file_type_hint: Some(FileType::Html),
            },
        ]);

        let links = collect(inputs, None, None).await.ok().unwrap();

        let expected_links = HashSet::from_iter([
            website!(&format!(
                "{}/foo/relative.html",
                mock_server_1.uri().trim_end_matches('/')
            )),
            website!(&format!(
                "{}/bar/relative.html",
                mock_server_2.uri().trim_end_matches('/')
            )),
        ]);

        assert_eq!(links, expected_links);
    }

    #[tokio::test]
    async fn test_file_path_with_base() {
        let base = Base::try_from("/path/to/root").unwrap();
        assert_eq!(base, Base::Local("/path/to/root".into()));

        let input = Input {
            source: InputSource::String(Cow::Borrowed(
                r#"
                <a href="index.html">Index</a>
                <a href="about.html">About</a>
                <a href="/another.html">Another</a>
            "#,
            )),
            file_type_hint: Some(FileType::Html),
        };

        let inputs = HashSet::from_iter([input]);

        let links = collect(inputs, None, Some(base)).await.ok().unwrap();

        let expected_links = HashSet::from_iter([
            path!("/path/to/root/index.html"),
            path!("/path/to/root/about.html"),
            path!("/another.html"),
        ]);

        assert_eq!(links, expected_links);
    }
}<|MERGE_RESOLUTION|>--- conflicted
+++ resolved
@@ -72,8 +72,7 @@
     ///
     /// Returns an `Err` if the `root_dir` is not an absolute path
     /// or if the reqwest `Client` fails to build
-<<<<<<< HEAD
-    pub fn new(root_dir: Option<PathBuf>, base: Option<Base>) -> Result<Self> {
+    pub fn new(root_dir: Option<PathBuf>, base: Option<Base>) -> LycheeResult<Self> {
         let root_dir = match root_dir {
             Some(root_dir) if base.is_some() => Some(root_dir),
             Some(root_dir) => Some(
@@ -83,14 +82,6 @@
             ),
             None => None,
         };
-=======
-    pub fn new(root_dir: Option<PathBuf>, base: Option<Base>) -> LycheeResult<Self> {
-        if let Some(root_dir) = &root_dir
-            && root_dir.is_relative()
-        {
-            return Err(ErrorKind::RootDirMustBeAbsolute(root_dir.clone()));
-        }
->>>>>>> c7ddd155
         Ok(Collector {
             basic_auth_extractor: None,
             skip_missing_inputs: false,
