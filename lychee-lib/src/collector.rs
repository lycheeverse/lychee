<<<<<<< HEAD
use crate::{extract::extract_links, Base, Input, Request, Result};
=======
use crate::{extract::Extractor, Base, Input, Request, Result, Uri};
>>>>>>> a7f80961
use std::collections::HashSet;

/// Collector keeps the state of link collection
#[derive(Debug, Clone)]
pub struct Collector {
    base: Option<Base>,
    skip_missing_inputs: bool,
    max_concurrency: usize,
}

impl Collector {
    /// Create a new collector with an empty cache
    #[must_use]
    pub const fn new(base: Option<Base>, skip_missing_inputs: bool, max_concurrency: usize) -> Self {
        Collector {
            base,
            skip_missing_inputs,
            max_concurrency,
        }
    }

    /// Fetch all unique links from a slice of inputs
    /// All relative URLs get prefixed with `base` if given.
    /// (This can be a directory or a base URL)
    ///
    /// # Errors
    ///
    /// Will return `Err` if links cannot be extracted from an input
    pub async fn collect_links(self, inputs: &[Input]) -> Result<HashSet<Request>> {
        let (contents_tx, mut contents_rx) = tokio::sync::mpsc::channel(self.max_concurrency);

        // extract input contents
        for input in inputs.iter().cloned() {
            let sender = contents_tx.clone();

            let skip_missing_inputs = self.skip_missing_inputs;
            tokio::spawn(async move {
                let contents = input.get_contents(None, skip_missing_inputs).await;
                sender.send(contents).await
            });
        }

        // receiver will get None once all tasks are done
        drop(contents_tx);

        // extract links from input contents
        let mut extract_links_handles = vec![];

        while let Some(result) = contents_rx.recv().await {
            for input_content in result? {
                let base = self.base.clone();
                let handle = tokio::task::spawn_blocking(move || {
                    let mut extractor = Extractor::new(base);
                    extractor.extract(&input_content)
                });
                extract_links_handles.push(handle);
            }
        }

        // Note: we could dispatch links to be checked as soon as we get them,
        //       instead of building a HashSet with all links.
        //       This optimization would speed up cases where there's
        //       a lot of inputs and/or the inputs are large (e.g. big files).
        let mut links: HashSet<Request> = HashSet::new();

        for handle in extract_links_handles {
            let new_links = handle.await?;
            links.extend(new_links?);
        }

        Ok(links)
    }
}

#[cfg(test)]
mod test {
    use std::{fs::File, io::Write};

    use http::StatusCode;
    use pretty_assertions::assert_eq;
    use reqwest::Url;

    use super::*;
    use crate::{
        mock_server,
        test_utils::{mail, website},
        types::{FileType, Input},
        Result, Uri,
    };

    const TEST_STRING: &str = "http://test-string.com";
    const TEST_URL: &str = "https://test-url.org";
    const TEST_FILE: &str = "https://test-file.io";
    const TEST_GLOB_1: &str = "https://test-glob-1.io";
    const TEST_GLOB_2_MAIL: &str = "test@glob-2.io";

    #[tokio::test]
    #[ignore]
    async fn test_file_without_extension_is_plaintext() -> Result<()> {
        let temp_dir = tempfile::tempdir()?;
        // Treat as plaintext file (no extension)
        let file_path = temp_dir.path().join("README");
        let _file = File::create(&file_path)?;
        let input = Input::new(&file_path.as_path().display().to_string(), true);
        let contents = input.get_contents(None, true).await?;

        assert_eq!(contents.len(), 1);
        assert_eq!(contents[0].file_type, FileType::Plaintext);
        Ok(())
    }

    #[tokio::test]
    async fn test_url_without_extension_is_html() -> Result<()> {
        let input = Input::new("https://example.org/", true);
        let contents = input.get_contents(None, true).await?;

        assert_eq!(contents.len(), 1);
        assert_eq!(contents[0].file_type, FileType::Html);
        Ok(())
    }

    #[tokio::test]
    async fn test_collect_links() -> Result<()> {
        let temp_dir = tempfile::tempdir()?;
        let temp_dir_path = temp_dir.path();

        let file_path = temp_dir_path.join("f");
        let file_glob_1_path = temp_dir_path.join("glob-1");
        let file_glob_2_path = temp_dir_path.join("glob-2");

        let mut file = File::create(&file_path)?;
        let mut file_glob_1 = File::create(file_glob_1_path)?;
        let mut file_glob_2 = File::create(file_glob_2_path)?;

        writeln!(file, "{}", TEST_FILE)?;
        writeln!(file_glob_1, "{}", TEST_GLOB_1)?;
        writeln!(file_glob_2, "{}", TEST_GLOB_2_MAIL)?;

        let mock_server = mock_server!(StatusCode::OK, set_body_string(TEST_URL));

        let inputs = vec![
            Input::String(TEST_STRING.to_owned()),
            Input::RemoteUrl(Box::new(
                Url::parse(&mock_server.uri()).map_err(|e| (mock_server.uri(), e))?,
            )),
            Input::FsPath(file_path),
            Input::FsGlob {
                pattern: temp_dir_path.join("glob*").to_str().unwrap().to_owned(),
                ignore_case: true,
            },
        ];

        let responses = Collector::new(None, false, 8)
            .collect_links(&inputs)
            .await?;
        let mut links = responses.into_iter().map(|r| r.uri).collect::<Vec<Uri>>();

        let mut expected_links = vec![
            website(TEST_STRING),
            website(TEST_URL),
            website(TEST_FILE),
            website(TEST_GLOB_1),
            mail(TEST_GLOB_2_MAIL),
        ];

        links.sort();
        expected_links.sort();
        assert_eq!(links, expected_links);

        Ok(())
    }
}<|MERGE_RESOLUTION|>--- conflicted
+++ resolved
@@ -1,8 +1,4 @@
-<<<<<<< HEAD
-use crate::{extract::extract_links, Base, Input, Request, Result};
-=======
-use crate::{extract::Extractor, Base, Input, Request, Result, Uri};
->>>>>>> a7f80961
+use crate::{extract::Extractor, Base, Input, Request, Result};
 use std::collections::HashSet;
 
 /// Collector keeps the state of link collection
