--- conflicted
+++ resolved
@@ -357,7 +357,6 @@
     }
 
     #[tokio::test]
-<<<<<<< HEAD
     async fn test_collect_sources() -> Result<()> {
         let temp_dir = tempfile::tempdir().unwrap();
         let temp_dir_path = temp_dir.path();
@@ -392,8 +391,6 @@
     }
 
     #[tokio::test]
-=======
->>>>>>> 8011ef0e
     async fn test_collect_links() -> Result<()> {
         let temp_dir = tempfile::tempdir().unwrap();
         let temp_dir_path = temp_dir.path();
