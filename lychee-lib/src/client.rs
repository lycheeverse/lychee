--- conflicted
+++ resolved
@@ -33,11 +33,7 @@
     checker::{file::FileChecker, mail::MailChecker, website::WebsiteChecker},
     filter::{Excludes, Filter, Includes},
     remap::Remaps,
-<<<<<<< HEAD
-    utils::fragment_checker::{FragmentChecker, FragmentInput},
-=======
     Base, BasicAuthCredentials, ErrorKind, Request, Response, Result, Status, Uri,
->>>>>>> 208fa80a
 };
 
 /// Default number of redirects before a request is deemed as failed, 5.
