--- conflicted
+++ resolved
@@ -44,40 +44,10 @@
 /// Default user agent, `lychee-<PKG_VERSION>`.
 pub const DEFAULT_USER_AGENT: &str = concat!("lychee/", env!("CARGO_PKG_VERSION"));
 
-<<<<<<< HEAD
-/// Handles incoming requests and returns responses. Usually you would not
-/// initialize a `Client` yourself, but use the `ClientBuilder` because it
-/// provides sane defaults for all configuration options.
-#[derive(Debug, Clone)]
-pub struct Client {
-    /// Underlying reqwest client instance that handles the HTTP requests.
-    reqwest_client: reqwest::Client,
-    /// Github client.
-    github_client: Option<Octocrab>,
-    /// Filtered domain handling.
-    filter: Filter,
-    /// Maximum number of retries
-    max_retries: u64,
-    /// Default request HTTP method to use.
-    method: reqwest::Method,
-    /// The set of accepted HTTP status codes for valid URIs.
-    accepted: Option<HashSet<StatusCode>>,
-    /// Require HTTPS URL when it's available.
-    require_https: bool,
-    /// Override behavior for certain known issues with URIs.
-    quirks: Quirks,
-}
-
-/// A link checker using an API token for Github links
-/// otherwise a normal HTTP client.
-#[allow(unreachable_pub)]
-#[derive(TypedBuilder, Debug)]
-=======
 /// Builder for [`Client`].
 ///
 /// See crate-level documentation for usage example.
 #[derive(TypedBuilder, Debug, Clone)]
->>>>>>> 476a0483
 #[builder(field_defaults(default, setter(into)))]
 #[builder(builder_method_doc = "
 Create a builder for building `ClientBuilder`.
@@ -270,15 +240,9 @@
         })
         .build()?;
 
-<<<<<<< HEAD
-        let github_token = match self.github_token {
-            Some(ref token) if !token.is_empty() => {
-                Some(Octocrab::builder().personal_token(token.clone()).build()?)
-=======
         let github_client = match github_token {
             Some(token) if !token.is_empty() => {
-                Some(Github::new(user_agent, Credentials::Token(token))?)
->>>>>>> 476a0483
+                Some(Octocrab::builder().personal_token(token).build()?)
             }
             _ => None,
         };
@@ -318,7 +282,7 @@
     /// Underlying `reqwest` client instance that handles the HTTP requests.
     reqwest_client: reqwest::Client,
     /// Github client.
-    github_client: Option<Github>,
+    github_client: Option<Octocrab>,
     /// Rules to decided whether each link would be checked or ignored.
     filter: Filter,
     /// Maximum number of retries per request before returning an error.
