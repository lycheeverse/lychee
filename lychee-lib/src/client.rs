//! Handler of link checking operations.
//!
//! This module defines two structs, [`Client`] and [`ClientBuilder`].
//! `Client` handles incoming requests and returns responses.
//! `ClientBuilder` exposes a finer level of granularity for building
//! a `Client`.
//!
//! For convenience, a free function [`check`] is provided for ad-hoc
//! link checks.
#![allow(
    clippy::module_name_repetitions,
    clippy::struct_excessive_bools,
    clippy::default_trait_access,
    clippy::used_underscore_binding
)]
use std::{collections::HashSet, time::Duration};

#[cfg(all(feature = "email-check", feature = "native-tls"))]
use check_if_email_exists::{check_email, CheckEmailInput, Reachable};
<<<<<<< HEAD
use headers::authorization::Credentials;
=======

>>>>>>> 62af6f6e
use http::{
    header::{HeaderMap, HeaderValue, AUTHORIZATION},
    StatusCode,
};
use log::debug;
use octocrab::Octocrab;
use regex::RegexSet;
use reqwest::{header, Url};
use secrecy::{ExposeSecret, SecretString};
use typed_builder::TypedBuilder;

use crate::{
    filter::{Excludes, Filter, Includes},
    quirks::Quirks,
    remap::Remaps,
    retry::RetryExt,
<<<<<<< HEAD
    types::{mail, uri::github::GithubUri},
    BasicAuthCredentials, ErrorKind, Request, Response, Result, Status, Uri,
=======
    types::uri::github::GithubUri,
    ErrorKind, Request, Response, Result, Status, Uri,
>>>>>>> 62af6f6e
};

#[cfg(all(feature = "email-check", feature = "native-tls"))]
use crate::types::mail;

/// Default number of redirects before a request is deemed as failed, 5.
pub const DEFAULT_MAX_REDIRECTS: usize = 5;
/// Default number of retries before a request is deemed as failed, 3.
pub const DEFAULT_MAX_RETRIES: u64 = 3;
/// Default wait time in seconds between retries, 1.
pub const DEFAULT_RETRY_WAIT_TIME_SECS: usize = 1;
/// Default timeout in seconds before a request is deemed as failed, 20.
pub const DEFAULT_TIMEOUT_SECS: usize = 20;
/// Default user agent, `lychee-<PKG_VERSION>`.
pub const DEFAULT_USER_AGENT: &str = concat!("lychee/", env!("CARGO_PKG_VERSION"));

// Constants currently not configurable by the user.
/// A timeout for only the connect phase of a [`Client`].
const CONNECT_TIMEOUT: u64 = 10;
/// TCP keepalive.
///
/// See <https://tldp.org/HOWTO/TCP-Keepalive-HOWTO/overview.html> for more
/// information.
const TCP_KEEPALIVE: u64 = 60;

/// Builder for [`Client`].
///
/// See crate-level documentation for usage example.
#[derive(TypedBuilder, Debug, Clone)]
#[builder(field_defaults(default, setter(into)))]
pub struct ClientBuilder {
    /// Optional GitHub token used for GitHub links.
    ///
    /// This allows much more request before getting rate-limited.
    ///
    /// # Rate-limiting Defaults
    ///
    /// As of Feb 2022, it's 60 per hour without GitHub token v.s.
    /// 5000 per hour with token.
    github_token: Option<SecretString>,

    /// Remap URIs matching a pattern to a different URI.
    ///
    /// This makes it possible to remap any HTTP/HTTPS endpoint to a different
    /// HTTP/HTTPS one. This feature could also be used to proxy
    /// certain requests.
    ///
    /// # Usage Notes
    ///
    /// Use with caution because a large set of remapping rules may cause
    /// performance issues.
    ///
    /// Furthermore rules are executed sequentially and multiple mappings for
    /// the same URI are allowed, so it is up to the library user's discretion to
    /// make sure rules don't conflict with each other.
    remaps: Option<Remaps>,

    /// Links matching this set of regular expressions are **always** checked.
    ///
    /// This has higher precedence over [`ClientBuilder::excludes`], **but**
    /// has lower precedence compared to any other `exclude_` fields or
    /// [`ClientBuilder::schemes`] below.
    includes: Option<RegexSet>,

    /// Links matching this set of regular expressions are ignored, **except**
    /// when a link also matches against [`ClientBuilder::includes`].
    excludes: Option<RegexSet>,

    /// When `true`, exclude all private network addresses.
    ///
    /// This effectively turns on the following fields:
    /// - [`ClientBuilder::exclude_private_ips`]
    /// - [`ClientBuilder::exclude_link_local_ips`]
    /// - [`ClientBuilder::exclude_loopback_ips`]
    exclude_all_private: bool,

    /// When `true`, exclude private IP addresses.
    ///
    /// # IPv4
    ///
    /// The private address ranges are defined in [IETF RFC 1918] and include:
    ///
    ///  - `10.0.0.0/8`
    ///  - `172.16.0.0/12`
    ///  - `192.168.0.0/16`
    ///
    /// # IPv6
    ///
    /// The address is a unique local address (`fc00::/7`).
    ///
    /// This property is defined in [IETF RFC 4193].
    ///
    /// # Note
    ///
    /// Unicast site-local network was defined in [IETF RFC 4291], but was fully
    /// deprecated in [IETF RFC 3879]. So it is **NOT** considered as private on
    /// this purpose.
    ///
    /// [IETF RFC 1918]: https://tools.ietf.org/html/rfc1918
    /// [IETF RFC 4193]: https://tools.ietf.org/html/rfc4193
    /// [IETF RFC 4291]: https://tools.ietf.org/html/rfc4291
    /// [IETF RFC 3879]: https://tools.ietf.org/html/rfc3879
    exclude_private_ips: bool,

    /// When `true`, exclude link-local IPs.
    ///
    /// # IPv4
    ///
    /// The address is `169.254.0.0/16`.
    ///
    /// This property is defined by [IETF RFC 3927].
    ///
    /// # IPv6
    ///
    /// The address is a unicast address with link-local scope,  as defined in
    /// [RFC 4291].
    ///
    /// A unicast address has link-local scope if it has the prefix `fe80::/10`,
    /// as per [RFC 4291 section 2.4].
    ///
    /// [IETF RFC 3927]: https://tools.ietf.org/html/rfc3927
    /// [RFC 4291]: https://tools.ietf.org/html/rfc4291
    /// [RFC 4291 section 2.4]: https://tools.ietf.org/html/rfc4291#section-2.4
    exclude_link_local_ips: bool,

    /// When `true`, exclude loopback IP addresses.
    ///
    /// # IPv4
    ///
    /// This is a loopback address (`127.0.0.0/8`).
    ///
    /// This property is defined by [IETF RFC 1122].
    ///
    /// # IPv6
    ///
    /// This is the loopback address (`::1`), as defined in
    /// [IETF RFC 4291 section 2.5.3].
    ///
    /// [IETF RFC 1122]: https://tools.ietf.org/html/rfc1122
    /// [IETF RFC 4291 section 2.5.3]: https://tools.ietf.org/html/rfc4291#section-2.5.3
    exclude_loopback_ips: bool,

    /// When `true`, don't check mail addresses.
    exclude_mail: bool,

    /// Maximum number of redirects per request before returning an error.
    ///
    /// Defaults to [`DEFAULT_MAX_REDIRECTS`].
    #[builder(default = DEFAULT_MAX_REDIRECTS)]
    max_redirects: usize,

    /// Maximum number of retries per request before returning an error.
    ///
    /// Defaults to [`DEFAULT_MAX_RETRIES`].
    #[builder(default = DEFAULT_MAX_RETRIES)]
    max_retries: u64,

    /// User-agent used for checking links.
    ///
    /// Defaults to [`DEFAULT_USER_AGENT`].
    ///
    /// # Notes
    ///
    /// This may be helpful for bypassing certain firewalls.
    // Faking the user agent is necessary for some websites, unfortunately.
    // Otherwise we get a 403 from the firewall (e.g. Sucuri/Cloudproxy on ldra.com).
    #[builder(default_code = "String::from(DEFAULT_USER_AGENT)")]
    user_agent: String,

    /// When `true`, accept invalid SSL certificates.
    ///
    /// # Warning
    ///
    /// You should think very carefully before allowing invalid SSL
    /// certificates. It will accept any certificate for any site to be trusted
    /// including expired certificates. This introduces significant
    /// vulnerabilities, and should only be used as a last resort.
    // TODO: We should add a warning message in CLI. (Lucius, Jan 2023)
    allow_insecure: bool,

    /// Set of accepted URL schemes.
    ///
    /// Only links with matched URI schemes are checked. This has no effect when
    /// it's empty.
    schemes: HashSet<String>,

    /// Default [headers] for every request.
    ///
    /// This allows working around validation issues on some websites. See also
    /// [here] for usage examples.
    ///
    /// [headers]: https://docs.rs/http/latest/http/header/struct.HeaderName.html
    /// [here]: https://docs.rs/reqwest/latest/reqwest/struct.ClientBuilder.html#method.default_headers
    custom_headers: HeaderMap,

    /// HTTP method used for requests, e.g. `GET` or `HEAD`.
    #[builder(default = reqwest::Method::GET)]
    method: reqwest::Method,

    /// Set of accepted return codes / status codes.
    ///
    /// Unmatched return codes/ status codes are deemed as errors.
    accepted: Option<HashSet<StatusCode>>,

    /// Response timeout per request in seconds.
    timeout: Option<Duration>,

    /// Initial time between retries of failed requests.
    ///
    /// Defaults to [`DEFAULT_RETRY_WAIT_TIME_SECS`].
    ///
    /// # Notes
    ///
    /// For each request, the wait time increases using an exponential backoff
    /// mechanism. For example, if the value is 1 second, then it waits for
    /// 2 ^ (N-1) seconds before the N-th retry.
    ///
    /// This prevents spending too much system resources on slow responders and
    /// prioritizes other requests.
    #[builder(default_code = "Duration::from_secs(DEFAULT_RETRY_WAIT_TIME_SECS as u64)")]
    retry_wait_time: Duration,

    /// When `true`, requires using HTTPS when it's available.
    ///
    /// This would treat unencrypted links as errors when HTTPS is available.
    /// It has no effect on non-HTTP schemes or if the URL doesn't support
    /// HTTPS.
    require_https: bool,
}

impl Default for ClientBuilder {
    #[must_use]
    #[inline]
    fn default() -> Self {
        Self::builder().build()
    }
}

impl ClientBuilder {
    /// Instantiates a [`Client`].
    ///
    /// # Errors
    ///
    /// Returns an `Err` if:
    /// - The user-agent contains characters other than ASCII 32-127.
    /// - The reqwest client cannot be instantiated. This occurs if a TLS
    ///   backend cannot be initialized or the resolver fails to load the system
    ///   configuration. See [here].
    /// - The Github client cannot be created. Since the implementation also
    ///   uses reqwest under the hood, this errors in the same circumstances as
    ///   the last one.
    ///
    /// [here]: https://docs.rs/reqwest/latest/reqwest/struct.ClientBuilder.html#errors
    pub fn client(self) -> Result<Client> {
        let Self {
            user_agent,
            custom_headers: mut headers,
            ..
        } = self;

        if let Some(prev_user_agent) =
            headers.insert(header::USER_AGENT, HeaderValue::try_from(&user_agent)?)
        {
            debug!(
                "Found user-agent in headers: {}. Overriding it with {user_agent}.",
                prev_user_agent.to_str().unwrap_or("�"),
            );
        };

        headers.insert(
            header::TRANSFER_ENCODING,
            HeaderValue::from_static("chunked"),
        );

        let builder = reqwest::ClientBuilder::new()
            .gzip(true)
            .default_headers(headers)
            .danger_accept_invalid_certs(self.allow_insecure)
            .connect_timeout(Duration::from_secs(CONNECT_TIMEOUT))
            .tcp_keepalive(Duration::from_secs(TCP_KEEPALIVE))
            .redirect(reqwest::redirect::Policy::limited(self.max_redirects));

        let reqwest_client = (match self.timeout {
            Some(t) => builder.timeout(t),
            None => builder,
        })
        .build()
        .map_err(ErrorKind::NetworkRequest)?;

        let github_client = match self.github_token.as_ref().map(ExposeSecret::expose_secret) {
            Some(token) if !token.is_empty() => Some(
                Octocrab::builder()
                    .personal_token(token.clone())
                    .build()
                    // this is essentially the same reqwest::ClientBuilder::build error
                    // see https://docs.rs/octocrab/0.18.1/src/octocrab/lib.rs.html#360-364
                    .map_err(ErrorKind::BuildGithubClient)?,
            ),
            _ => None,
        };

        let filter = Filter {
            includes: self.includes.map(|regex| Includes { regex }),
            excludes: self.excludes.map(|regex| Excludes { regex }),
            schemes: self.schemes,
            // exclude_all_private option turns on all "private" excludes,
            // including private IPs, link-local IPs and loopback IPs
            exclude_private_ips: self.exclude_all_private || self.exclude_private_ips,
            exclude_link_local_ips: self.exclude_all_private || self.exclude_link_local_ips,
            exclude_loopback_ips: self.exclude_all_private || self.exclude_loopback_ips,
            exclude_mail: self.exclude_mail,
        };

        let quirks = Quirks::default();

        Ok(Client {
            reqwest_client,
            github_client,
            remaps: self.remaps,
            filter,
            max_retries: self.max_retries,
            retry_wait_time: self.retry_wait_time,
            method: self.method,
            accepted: self.accepted,
            require_https: self.require_https,
            quirks,
        })
    }
}

/// Handles incoming requests and returns responses.
///
/// See [`ClientBuilder`] which contains sane defaults for all configuration
/// options.
#[derive(Debug, Clone)]
pub struct Client {
    /// Underlying `reqwest` client instance that handles the HTTP requests.
    reqwest_client: reqwest::Client,

    /// Optional GitHub client that handles communications with GitHub.
    github_client: Option<Octocrab>,

    /// Optional remapping rules for URIs matching pattern.
    remaps: Option<Remaps>,

    /// Rules to decided whether each link would be checked or ignored.
    filter: Filter,

    /// Maximum number of retries per request before returning an error.
    max_retries: u64,

    /// Initial wait time between retries of failed requests. This doubles after
    /// each failure.
    retry_wait_time: Duration,

    /// HTTP method used for requests, e.g. `GET` or `HEAD`.
    ///
    /// The same method will be used for all links.
    method: reqwest::Method,

    /// Set of accepted return codes / status codes.
    ///
    /// Unmatched return codes/ status codes are deemed as errors.
    accepted: Option<HashSet<StatusCode>>,

    /// Requires using HTTPS when it's available.
    ///
    /// This would treat unencrypted links as errors when HTTPS is available.
    require_https: bool,

    /// Override behaviors for certain known issues with special URIs.
    quirks: Quirks,
}

impl Client {
    /// Check a single request.
    ///
    /// `request` can be either a [`Request`] or a type that can be converted
    /// into it. In any case, it must represent a valid URI.
    ///
    /// # Errors
    ///
    /// Returns an `Err` if:
    /// - `request` does not represent a valid URI.
    /// - Encrypted connection for a HTTP URL is available but unused.  (Only
    ///   checked when `Client::require_https` is `true`.)
    #[allow(clippy::missing_panics_doc)]
    pub async fn check<T, E>(&self, request: T) -> Result<Response>
    where
        Request: TryFrom<T, Error = E>,
        ErrorKind: From<E>,
    {
        let Request {
            ref mut uri,
            ref credentials,
            source,
            ..
        } = request.try_into()?;

        self.remap(uri);

        // TODO: Allow filtering based on element and attribute
        let status = if self.is_excluded(uri) {
            Status::Excluded
        } else if uri.is_file() {
            self.check_file(uri)
        } else if uri.is_mail() {
            #[cfg(all(feature = "email-check", feature = "native-tls"))]
            {
                self.check_mail(uri).await
            }

            #[cfg(not(all(feature = "email-check", feature = "native-tls")))]
            Status::Excluded
        } else {
            match self.check_website(uri, credentials).await {
                Status::Ok(code) if self.require_https && uri.scheme() == "http" => {
                    if self
                        .check_website(&uri.to_https()?, credentials)
                        .await
                        .is_success()
                    {
                        Status::Error(ErrorKind::InsecureURL(uri.clone()))
                    } else {
                        Status::Ok(code)
                    }
                }
                s => s,
            }
        };

        Ok(Response::new(uri.clone(), status, source))
    }

    /// Remap `uri` using the client-defined remapping rules.
    pub fn remap(&self, uri: &mut Uri) {
        // TODO: this should be logged (Lucius, Jan 2023)
        if let Some(ref remaps) = self.remaps {
            remaps.remap(&mut uri.url);
        }
    }

    /// Returns whether the given `uri` should be ignored from checking.
    #[must_use]
    pub fn is_excluded(&self, uri: &Uri) -> bool {
        self.filter.is_excluded(uri)
    }

    /// Checks the given URI of a website.
    ///
    /// Unsupported schemes will be ignored
    ///
    /// # Errors
    ///
    /// This returns an `Err` if
    /// - The URI is invalid.
    /// - The request failed.
    /// - The response status code is not accepted.
    pub async fn check_website(
        &self,
        uri: &Uri,
        credentials: &Option<BasicAuthCredentials>,
    ) -> Status {
        // Workaround for upstream reqwest panic
        if validate_url(&uri.url) {
            if matches!(uri.scheme(), "http" | "https") {
                // This is a truly invalid URI with a known scheme.
                // If we pass that to reqwest it would panic.
                return Status::Error(ErrorKind::InvalidURI(uri.clone()));
            }
            // This is merely a URI with a scheme that is not supported by
            // reqwest yet. It would be safe to pass that to reqwest and it
            // wouldn't panic, but it's also unnecessary, because it would
            // simply return an error.
            return Status::Unsupported(ErrorKind::InvalidURI(uri.clone()));
        }

        let status = self.retry_request(uri, credentials).await;
        if status.is_success() {
            return status;
        }

        // Pull out the heavy machinery in case of a failed normal request.
        // This could be a GitHub URL and we ran into the rate limiter.
        // TODO: We should first try to parse the URI as GitHub URI first (Lucius, Jan 2023)
        if let Ok(github_uri) = GithubUri::try_from(uri) {
            let status = self.check_github(github_uri).await;
            // Only return Github status in case of success
            // Otherwise return the original error, which has more information
            if status.is_success() {
                return status;
            }
        }

        status
    }

    /// Retry requests up to `max_retries` times
    /// with an exponential backoff.
    async fn retry_request(&self, uri: &Uri, credentials: &Option<BasicAuthCredentials>) -> Status {
        let mut retries: u64 = 0;
        let mut wait_time = self.retry_wait_time;

        let mut status = self.check_default(uri, credentials).await;
        while retries < self.max_retries {
            if status.is_success() || !status.should_retry() {
                return status;
            }
            retries += 1;
            tokio::time::sleep(wait_time).await;
            wait_time = wait_time.saturating_mul(2);
            status = self.check_default(uri, credentials).await;
        }
        status
    }

    /// Check a `uri` hosted on `GitHub` via the GitHub API.
    ///
    /// # Caveats
    ///
    /// Files inside private repositories won't get checked and instead would
    /// be reported as valid if the repository itself is reachable through the
    /// API.
    ///
    /// A better approach would be to download the file through the API or
    /// clone the repo, but we chose the pragmatic approach.
    async fn check_github(&self, uri: GithubUri) -> Status {
        let Some(client) = &self.github_client else { return ErrorKind::MissingGitHubToken.into() };
        let repo = match client.repos(&uri.owner, &uri.repo).get().await {
            Ok(repo) => repo,
            Err(e) => return ErrorKind::GithubRequest(e).into(),
        };
        if let Some(true) = repo.private {
            // The private repo exists. Assume a given endpoint exists as well
            // (e.g. `issues` in `github.com/org/private/issues`). This is not
            // always the case but simplifies the check.
            return Status::Ok(StatusCode::OK);
        } else if let Some(endpoint) = uri.endpoint {
            // The URI returned a non-200 status code from a normal request and
            // now we find that this public repo is reachable through the API,
            // so that must mean the full URI (which includes the additional
            // endpoint) must be invalid.
            return ErrorKind::InvalidGithubUrl(format!("{}/{}/{endpoint}", uri.owner, uri.repo))
                .into();
        }
        // Found public repo without endpoint
        Status::Ok(StatusCode::OK)
    }

    /// Check a URI using [reqwest](https://github.com/seanmonstar/reqwest).
    async fn check_default(&self, uri: &Uri, credentials: &Option<BasicAuthCredentials>) -> Status {
        let request = match credentials {
            Some(credentials) => self
                .reqwest_client
                .request(self.method.clone(), uri.as_str())
                .header(AUTHORIZATION, credentials.to_authorization().0.encode())
                .build(),
            None => self
                .reqwest_client
                .request(self.method.clone(), uri.as_str())
                .build(),
        };

        let request = match request {
            Ok(r) => r,
            Err(e) => return e.into(),
        };

        let request = self.quirks.apply(request);

        match self.reqwest_client.execute(request).await {
            Ok(ref response) => Status::new(response, self.accepted.clone()),
            Err(e) => e.into(),
        }
    }

    /// Check a `file` URI.
    pub fn check_file(&self, uri: &Uri) -> Status {
        if let Ok(path) = uri.url.to_file_path() {
            if path.exists() {
                return Status::Ok(StatusCode::OK);
            }
        }
        ErrorKind::InvalidFilePath(uri.clone()).into()
    }

    /// Check a mail address, or equivalently a `mailto` URI.
    ///
    /// URIs may contain query parameters (e.g. `contact@example.com?subject="Hello"`),
    /// which are ignored by this check. The are not part of the mail address
    /// and instead passed to a mail client.
    #[cfg(all(feature = "email-check", feature = "native-tls"))]
    pub async fn check_mail(&self, uri: &Uri) -> Status {
        let address = uri.url.path().to_string();
        let input = CheckEmailInput::new(address);
        let result = &(check_email(&input).await);

        if let Reachable::Invalid = result.is_reachable {
            ErrorKind::UnreachableEmailAddress(uri.clone(), mail::error_from_output(result)).into()
        } else {
            Status::Ok(StatusCode::OK)
        }
    }
}

// Check if the given `Url` would cause `reqwest` to panic.
// This is a workaround for https://github.com/lycheeverse/lychee/issues/539
// and can be removed once https://github.com/seanmonstar/reqwest/pull/1399
// got merged.
// It is exactly the same check that reqwest runs internally, but unfortunately
// it `unwrap`s (and panics!) instead of returning an error, which we could handle.
fn validate_url(url: &Url) -> bool {
    http::Uri::try_from(url.as_str()).is_err()
}

/// A shorthand function to check a single URI.
///
/// This provides the simplest link check utility without having to create a
/// [`Client`]. For more complex scenarios, see documentation of
/// [`ClientBuilder`] instead.
///
/// # Errors
///
/// Returns an `Err` if:
/// - The request client cannot be built (see [`ClientBuilder::client`] for
///   failure cases).
/// - The request cannot be checked (see [`Client::check`] for failure cases).
pub async fn check<T, E>(request: T) -> Result<Response>
where
    Request: TryFrom<T, Error = E>,
    ErrorKind: From<E>,
{
    let client = ClientBuilder::builder().build().client()?;
    client.check(request).await
}

#[cfg(test)]
mod tests {
    use std::{
        fs::File,
        time::{Duration, Instant},
    };

    use http::{header::HeaderMap, StatusCode};
    use reqwest::header;
    use tempfile::tempdir;
    use wiremock::matchers::path;

    use super::ClientBuilder;
    use crate::{mock_server, test_utils::get_mock_client_response, Uri};

    #[tokio::test]
    async fn test_nonexistent() {
        let mock_server = mock_server!(StatusCode::NOT_FOUND);
        let res = get_mock_client_response(mock_server.uri()).await;

        assert!(res.status().is_failure());
    }

    #[tokio::test]
    async fn test_nonexistent_with_path() {
        let res = get_mock_client_response("http://127.0.0.1/invalid").await;
        assert!(res.status().is_failure());
    }

    #[tokio::test]
    async fn test_github() {
        let res = get_mock_client_response("https://github.com/lycheeverse/lychee").await;
        assert!(res.status().is_success());
    }

    #[tokio::test]
    async fn test_github_nonexistent_repo() {
        let res = get_mock_client_response("https://github.com/lycheeverse/not-lychee").await;
        assert!(res.status().is_failure());
    }

    #[tokio::test]
    async fn test_github_nonexistent_file() {
        let res = get_mock_client_response(
            "https://github.com/lycheeverse/lychee/blob/master/NON_EXISTENT_FILE.md",
        )
        .await;
        assert!(res.status().is_failure());
    }

    #[tokio::test]
    async fn test_youtube() {
        // This is applying a quirk. See the quirks module.
        let res = get_mock_client_response("https://www.youtube.com/watch?v=NlKuICiT470&list=PLbWDhxwM_45mPVToqaIZNbZeIzFchsKKQ&index=7").await;
        assert!(res.status().is_success());

        let res = get_mock_client_response("https://www.youtube.com/watch?v=invalidNlKuICiT470&list=PLbWDhxwM_45mPVToqaIZNbZeIzFchsKKQ&index=7").await;
        assert!(res.status().is_failure());
    }

    #[tokio::test]
    async fn test_non_github() {
        let mock_server = mock_server!(StatusCode::OK);
        let res = get_mock_client_response(mock_server.uri()).await;

        assert!(res.status().is_success());
    }

    #[tokio::test]
    async fn test_invalid_ssl() {
        let res = get_mock_client_response("https://expired.badssl.com/").await;

        assert!(res.status().is_failure());

        // Same, but ignore certificate error
        let res = ClientBuilder::builder()
            .allow_insecure(true)
            .build()
            .client()
            .unwrap()
            .check("https://expired.badssl.com/")
            .await
            .unwrap();
        assert!(res.status().is_success());
    }

    #[tokio::test]
    async fn test_file() {
        let dir = tempdir().unwrap();
        let file = dir.path().join("temp");
        File::create(file).unwrap();
        let uri = format!("file://{}", dir.path().join("temp").to_str().unwrap());

        let res = get_mock_client_response(uri).await;
        assert!(res.status().is_success());
    }

    #[tokio::test]
    async fn test_custom_headers() {
        // See https://github.com/rust-lang/crates.io/issues/788
        let mut custom = HeaderMap::new();
        custom.insert(header::ACCEPT, "text/html".parse().unwrap());
        let res = ClientBuilder::builder()
            .custom_headers(custom)
            .build()
            .client()
            .unwrap()
            .check("https://crates.io/crates/lychee")
            .await
            .unwrap();
        assert!(res.status().is_success());
    }

    #[tokio::test]
    async fn test_exclude_mail() {
        let client = ClientBuilder::builder()
            .exclude_mail(false)
            .exclude_all_private(true)
            .build()
            .client()
            .unwrap();
        assert!(!client.is_excluded(&Uri {
            url: "mailto://mail@example.com".try_into().unwrap()
        }));

        let client = ClientBuilder::builder()
            .exclude_mail(true)
            .exclude_all_private(true)
            .build()
            .client()
            .unwrap();
        assert!(client.is_excluded(&Uri {
            url: "mailto://mail@example.com".try_into().unwrap()
        }));
    }

    #[tokio::test]
    async fn test_require_https() {
        let client = ClientBuilder::builder().build().client().unwrap();
        let res = client.check("http://example.com").await.unwrap();
        assert!(res.status().is_success());

        // Same request will fail if HTTPS is required
        let client = ClientBuilder::builder()
            .require_https(true)
            .build()
            .client()
            .unwrap();
        let res = client.check("http://example.com").await.unwrap();
        assert!(res.status().is_failure());
    }

    #[tokio::test]
    async fn test_timeout() {
        // Note: this checks response timeout, not connect timeout.
        // To check connect timeout, we'd have to do something more involved,
        // see: https://github.com/LukeMathWalker/wiremock-rs/issues/19
        let mock_delay = Duration::from_millis(20);
        let checker_timeout = Duration::from_millis(10);
        assert!(mock_delay > checker_timeout);

        let mock_server = mock_server!(StatusCode::OK, set_delay(mock_delay));

        let client = ClientBuilder::builder()
            .timeout(checker_timeout)
            .build()
            .client()
            .unwrap();

        let res = client.check(mock_server.uri()).await.unwrap();
        assert!(res.status().is_timeout());
    }

    #[tokio::test]
    async fn test_exponential_backoff() {
        let mock_delay = Duration::from_millis(20);
        let checker_timeout = Duration::from_millis(10);
        assert!(mock_delay > checker_timeout);

        let mock_server = mock_server!(StatusCode::OK, set_delay(mock_delay));

        // Perform a warm-up request to ensure the lazy regexes
        // in lychee-lib/src/quirks/mod.rs are compiled.
        // On some platforms, this can take some time(approx. 110ms),
        // which should not be counted in the test.
        let warm_up_client = ClientBuilder::builder()
            .max_retries(0_u64)
            .build()
            .client()
            .unwrap();
        let _res = warm_up_client.check(mock_server.uri()).await.unwrap();

        let client = ClientBuilder::builder()
            .timeout(checker_timeout)
            .max_retries(3_u64)
            .retry_wait_time(Duration::from_millis(50))
            .build()
            .client()
            .unwrap();

        // Summary:
        // 1. First request fails with timeout (after 10ms)
        // 2. Retry after 50ms (total 60ms)
        // 3. Second request fails with timeout (after 10ms)
        // 4. Retry after 100ms (total 160ms)
        // 5. Third request fails with timeout (after 10ms)
        // 6. Retry after 200ms (total 360ms)
        // Total: 360ms

        let start = Instant::now();
        let res = client.check(mock_server.uri()).await.unwrap();
        let end = start.elapsed();

        assert!(res.status().is_failure());

        // on slow connections, this might take a bit longer than nominal
        // backed-off timeout (7 secs)
        assert!((350..=550).contains(&end.as_millis()));
    }

    #[tokio::test]
    async fn test_avoid_reqwest_panic() {
        let client = ClientBuilder::builder().build().client().unwrap();
        // This request will fail, but it won't panic
        let res = client.check("http://\"").await.unwrap();
        assert!(res.status().is_failure());
    }

    #[tokio::test]
    async fn test_max_redirects() {
        let mock_server = wiremock::MockServer::start().await;

        let ok_uri = format!("{}/ok", &mock_server.uri());
        let redirect_uri = format!("{}/redirect", &mock_server.uri());

        // Set up permanent redirect loop
        let redirect = wiremock::ResponseTemplate::new(StatusCode::PERMANENT_REDIRECT)
            .insert_header("Location", ok_uri.as_str());
        wiremock::Mock::given(wiremock::matchers::method("GET"))
            .and(path("/redirect"))
            .respond_with(redirect)
            .mount(&mock_server)
            .await;

        let ok = wiremock::ResponseTemplate::new(StatusCode::OK);
        wiremock::Mock::given(wiremock::matchers::method("GET"))
            .and(path("/ok"))
            .respond_with(ok)
            .mount(&mock_server)
            .await;

        let client = ClientBuilder::builder()
            .max_redirects(1_usize)
            .build()
            .client()
            .unwrap();

        let res = client.check(redirect_uri.clone()).await.unwrap();
        assert!(res.status().is_failure());

        let client = ClientBuilder::builder()
            .max_redirects(2_usize)
            .build()
            .client()
            .unwrap();

        let res = client.check(redirect_uri).await.unwrap();
        assert!(res.status().is_success());
    }

    #[tokio::test]
    async fn test_limit_max_redirects() {
        let mock_server = wiremock::MockServer::start().await;

        // Set up permanent redirect loop
        let template = wiremock::ResponseTemplate::new(StatusCode::PERMANENT_REDIRECT)
            .insert_header("Location", mock_server.uri().as_str());
        wiremock::Mock::given(wiremock::matchers::method("GET"))
            .respond_with(template)
            .mount(&mock_server)
            .await;

        let client = ClientBuilder::builder()
            .max_redirects(0_usize)
            .build()
            .client()
            .unwrap();

        let res = client.check(mock_server.uri()).await.unwrap();
        assert!(res.status().is_failure());
    }

    #[tokio::test]
    async fn test_unsupported_scheme() {
        let examples = vec![
            "ftp://example.com",
            "gopher://example.com",
            "slack://example.com",
        ];

        for example in examples {
            let client = ClientBuilder::builder().build().client().unwrap();
            let res = client.check(example).await.unwrap();
            assert!(res.status().is_unsupported());
        }
    }
}<|MERGE_RESOLUTION|>--- conflicted
+++ resolved
@@ -17,11 +17,7 @@
 
 #[cfg(all(feature = "email-check", feature = "native-tls"))]
 use check_if_email_exists::{check_email, CheckEmailInput, Reachable};
-<<<<<<< HEAD
 use headers::authorization::Credentials;
-=======
-
->>>>>>> 62af6f6e
 use http::{
     header::{HeaderMap, HeaderValue, AUTHORIZATION},
     StatusCode,
@@ -38,13 +34,8 @@
     quirks::Quirks,
     remap::Remaps,
     retry::RetryExt,
-<<<<<<< HEAD
-    types::{mail, uri::github::GithubUri},
+    types::uri::github::GithubUri,
     BasicAuthCredentials, ErrorKind, Request, Response, Result, Status, Uri,
-=======
-    types::uri::github::GithubUri,
-    ErrorKind, Request, Response, Result, Status, Uri,
->>>>>>> 62af6f6e
 };
 
 #[cfg(all(feature = "email-check", feature = "native-tls"))]
