--- conflicted
+++ resolved
@@ -417,7 +417,6 @@
     }
 
     #[test]
-<<<<<<< HEAD
     fn test_ignore_text_content_links() {
         let input = r#"
             <a href="https://example.com">https://ignoreme.com</a>
@@ -430,7 +429,9 @@
 
         let uris = extract_html(input, false);
         assert_eq!(uris, expected);
-=======
+    }
+      
+    #[test]
     fn test_skip_dns_prefetch() {
         let input = r#"
             <link rel="dns-prefetch" href="https://example.com">
@@ -448,6 +449,5 @@
 
         let uris = extract_html(input, false);
         assert!(uris.is_empty());
->>>>>>> 17f62aef
     }
 }