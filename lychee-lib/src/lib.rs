--- conflicted
+++ resolved
@@ -99,13 +99,8 @@
     filter::{Excludes, Filter, Includes},
     types::{
         AcceptRange, AcceptRangeError, Base, BasicAuthCredentials, BasicAuthSelector, CacheStatus,
-<<<<<<< HEAD
-        CookieJar, ErrorKind, FileExtensions, FileType, Input, InputContent, InputSource,
-        RedirectChain, Request, Response, ResponseBody, Result, Status, StatusCodeExcluder,
-=======
         CookieJar, ErrorKind, FileExtensions, FileType, Input, InputContent, InputResolver,
-        InputSource, Request, Response, ResponseBody, Result, Status, StatusCodeExcluder,
->>>>>>> ab5026be
-        StatusCodeSelector, uri::valid::Uri,
+        InputSource, RedirectChain, Request, Response, ResponseBody, Result, Status,
+        StatusCodeExcluder, StatusCodeSelector, uri::valid::Uri,
     },
 };