--- conflicted
+++ resolved
@@ -95,11 +95,7 @@
     types::{
         AcceptRange, AcceptRangeError, Base, BasicAuthCredentials, BasicAuthSelector, CacheStatus,
         CookieJar, ErrorKind, FileExtensions, FileType, Input, InputContent, InputResolver,
-<<<<<<< HEAD
-        InputSource, Redirects, Request, Response, ResponseBody, Result, Status,
-=======
-        InputSource, Request, ResolvedInputSource, Response, ResponseBody, Result, Status,
->>>>>>> 438e9b26
-        StatusCodeExcluder, StatusCodeSelector, uri::valid::Uri,
+        InputSource, Redirects, Request, ResolvedInputSource, Response, ResponseBody, Result,
+        Status, StatusCodeExcluder, StatusCodeSelector, uri::valid::Uri,
     },
 };