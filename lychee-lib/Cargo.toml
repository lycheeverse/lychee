[package]
name = "lychee-lib"
authors = ["Matthias Endler <matthias@endler.dev>"]
description = "A glorious link checker"
documentation = "https://github.com/lycheeverse/lychee/blob/master/README.md"
edition = "2018"
homepage = "https://github.com/lycheeverse/lychee"
keywords = [
    "link",
    "checker",
    "cli",
    "link-checker",
    "validator",
]
license = "Apache-2.0/MIT"
repository = "https://github.com/lycheeverse/lychee"
version = "0.8.1"

[dependencies]
check-if-email-exists = "0.8.25"
<<<<<<< HEAD
=======
deadpool = "0.9.2"
>>>>>>> 7d92609f
fast_chemail = "0.9.6"
glob = "0.3.0"
html5ever = "0.25.1"
http = "0.2.5"
hubcaps = "0.6.2"
linkify = "0.7.0"
markup5ever_rcdom = "0.1.0"
openssl-sys = "0.9.71"
pulldown-cmark = "0.8.0"
regex = "1.4.6"
reqwest = { version = "0.11.6", features = ["gzip"] }
# Make build work on Apple Silicon.
# See https://github.com/briansmith/ring/issues/1163
# This is necessary for the homebrew build
# https://github.com/Homebrew/homebrew-core/pull/70216
ring = "0.16.20"
serde = { version = "1.0.125", features = ["derive"] }
shellexpand = "2.1.0"
tokio = { version = "1.14.0", features = ["full"] }
typed-builder = "0.9.1"
url = { version = "2.2.2", features = ["serde"] }
log = "0.4.14"
path-clean = "0.1.0"
percent-encoding = "2.1.0"
<<<<<<< HEAD
async-stream = "0.3.2"
futures-core = "0.3.17"
tokio-stream = "0.1.7"
cached = "0.25.0"
once_cell = "1.8.0"
jwalk = "0.6.0"
=======
cached = "0.26.2"
once_cell = "1.8.0"
thiserror = "1.0"
>>>>>>> 7d92609f

[dev-dependencies]
doc-comment = "0.3.3"
pretty_assertions = "1.0.0"
tempfile = "3.2.0"
wiremock = "0.5.7"

[features]
vendored-openssl = ["openssl-sys/vendored"]<|MERGE_RESOLUTION|>--- conflicted
+++ resolved
@@ -18,10 +18,6 @@
 
 [dependencies]
 check-if-email-exists = "0.8.25"
-<<<<<<< HEAD
-=======
-deadpool = "0.9.2"
->>>>>>> 7d92609f
 fast_chemail = "0.9.6"
 glob = "0.3.0"
 html5ever = "0.25.1"
@@ -46,18 +42,13 @@
 log = "0.4.14"
 path-clean = "0.1.0"
 percent-encoding = "2.1.0"
-<<<<<<< HEAD
 async-stream = "0.3.2"
 futures-core = "0.3.17"
 tokio-stream = "0.1.7"
-cached = "0.25.0"
-once_cell = "1.8.0"
 jwalk = "0.6.0"
-=======
 cached = "0.26.2"
 once_cell = "1.8.0"
 thiserror = "1.0"
->>>>>>> 7d92609f
 
 [dev-dependencies]
 doc-comment = "0.3.3"
