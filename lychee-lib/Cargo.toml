[package]
name = "lychee-lib"
authors = ["Matthias Endler <matthias@endler.dev>"]
description = "A fast, async link checker"
documentation = "https://docs.rs/lychee_lib"
edition = "2021"
homepage = "https://github.com/lycheeverse/lychee"
keywords = ["link", "checker", "cli", "link-checker", "validator"]
license = "Apache-2.0 OR MIT"
repository = "https://github.com/lycheeverse/lychee"
readme = "../README.md"
version.workspace = true
rust-version = "1.83.0"

[dependencies]
async-stream = "0.3.6"
async-trait = "0.1.88"
cached = "0.55.1"
check-if-email-exists = { version = "0.9.1", optional = true }
cookie_store = "0.21.1"
email_address = "0.2.9"
futures = "0.3.31"
glob = "0.3.2"
headers = "0.4.0"
html5ever = "0.31.0"
html5gum = "0.7.0"
http = "1.3.1"
hyper = "1.6.0"
ignore = "0.4.23"
ip_network = "0.4.1"
linkify = "0.10.0"
log = "0.4.27"
octocrab = "0.44.1"
openssl-sys = { version = "0.9.108", optional = true }
path-clean = "1.0.1"
percent-encoding = "2.3.1"
pulldown-cmark = "0.13.0"
regex = "1.11.1"
# Use trust-dns to avoid lookup failures on high concurrency
# https://github.com/seanmonstar/reqwest/issues/296
reqwest = { version = "0.12.15", default-features = false, features = [
    "gzip",
    "trust-dns",
    "cookies",
] }
reqwest_cookie_store = { version = "0.8.0", features = ["serde"] }
# Make build work on Apple Silicon.
# See https://github.com/briansmith/ring/issues/1163
# This is necessary for the homebrew build
# https://github.com/Homebrew/homebrew-core/pull/70216
ring = "0.17.14"
secrecy = "0.10.3"
serde = { version = "1.0.219", features = ["derive"] }
serde_with = "3.12.0"
shellexpand = "3.1.1"
thiserror = "2.0.12"
tokio = { version = "1.45.0", features = ["full"] }
toml = "0.8.22"
typed-builder = "0.21.0"
url = { version = "2.5.4", features = ["serde"] }

[dependencies.par-stream]
version = "0.10.2"
features = ["runtime-tokio"]

[dev-dependencies]
doc-comment = "0.3.3"
<<<<<<< HEAD
=======
tempfile = "3.20.0"
>>>>>>> 3a092275
wiremock = "0.6.3"
serde_json = "1.0.140"
rstest = "0.25.0"
tempfile = "3.19.1"
toml = "0.8.22"
pretty_assertions = "1.4.1"

[features]

# Enable checking email addresses. Requires the native-tls feature.
email-check = ["check-if-email-exists"]

# Use platform-native TLS.
native-tls = ["openssl-sys", "reqwest/native-tls"]

# Use Rustls TLS.
rustls-tls = ["reqwest/rustls-tls-native-roots"]

# Compile and statically link a copy of OpenSSL.
vendored-openssl = ["openssl-sys/vendored"]

# Feature flag to include checking reserved example domains
# as per RFC 2606, section 3.
# This flag is off by default and only exists to allow example domains in
# integration tests, which don't respect `#[cfg(test)]`.
# See https://users.rust-lang.org/t/36630
check_example_domains = []

default = ["native-tls", "email-check"]<|MERGE_RESOLUTION|>--- conflicted
+++ resolved
@@ -65,14 +65,10 @@
 
 [dev-dependencies]
 doc-comment = "0.3.3"
-<<<<<<< HEAD
-=======
 tempfile = "3.20.0"
->>>>>>> 3a092275
 wiremock = "0.6.3"
 serde_json = "1.0.140"
 rstest = "0.25.0"
-tempfile = "3.19.1"
 toml = "0.8.22"
 pretty_assertions = "1.4.1"
 
