--- conflicted
+++ resolved
@@ -23,14 +23,9 @@
 html5ever = "0.25.1"
 http = "0.2.5"
 hubcaps = "0.6.2"
-<<<<<<< HEAD
-linkify = "0.7.0"
-openssl-sys = "0.9.71"
-=======
 linkify = "0.8.0"
 markup5ever_rcdom = "0.1.0"
 openssl-sys = "0.9.72"
->>>>>>> 7ac3a44e
 pulldown-cmark = "0.8.0"
 regex = "1.4.6"
 reqwest = { version = "0.11.7", features = ["gzip"] }
