[package]
name = "lychee-lib"
authors = ["Matthias Endler <matthias@endler.dev>"]
description = "A glorious link checker"
documentation = "https://github.com/lycheeverse/lychee/blob/master/README.md"
edition = "2021"
homepage = "https://github.com/lycheeverse/lychee"
keywords = [
    "link",
    "checker",
    "cli",
    "link-checker",
    "validator",
]
license = "Apache-2.0/MIT"
repository = "https://github.com/lycheeverse/lychee"
version = "0.8.2"

[dependencies]
check-if-email-exists = "0.8.28"
fast_chemail = "0.9.6"
glob = "0.3.0"
http = "0.2.6"
linkify = "0.8.0"
openssl-sys = "0.9.72"
pulldown-cmark = "0.9.1"
regex = "1.5.4"
# Use trust-dns to avoid lookup failures on high concurrency
# https://github.com/seanmonstar/reqwest/issues/296
reqwest = { version = "0.11.9", features = ["gzip", "trust-dns"] }
# Make build work on Apple Silicon.
# See https://github.com/briansmith/ring/issues/1163
# This is necessary for the homebrew build
# https://github.com/Homebrew/homebrew-core/pull/70216
ring = "0.16.20"
serde = { version = "1.0.133", features = ["derive"] }
shellexpand = "2.1.0"
tokio = { version = "1.16.1", features = ["full"] }
typed-builder = "0.10.0"
url = { version = "2.2.2", features = ["serde"] }
log = "0.4.14"
path-clean = "0.1.0"
percent-encoding = "2.1.0"
async-stream = "0.3.2"
jwalk = "0.6.0"
cached = "0.30.0"
once_cell = "1.9.0"
thiserror = "1.0.30"
futures = "0.3.21"
lazy_static = "1.4.0"
html5ever = "0.25.1"
html5gum = "0.4.0"
octocrab = "0.15.4"
<<<<<<< HEAD
ip_network = "0.4.1"
=======
secrecy = "0.8.0"
>>>>>>> ba276cd5

[dependencies.par-stream]
version = "0.10.2"
features = ["runtime-tokio"]

[dev-dependencies]
doc-comment = "0.3.3"
pretty_assertions = "1.1.0"
tempfile = "3.3.0"
wiremock = "0.5.10"

[features]
vendored-openssl = ["openssl-sys/vendored"]<|MERGE_RESOLUTION|>--- conflicted
+++ resolved
@@ -51,11 +51,8 @@
 html5ever = "0.25.1"
 html5gum = "0.4.0"
 octocrab = "0.15.4"
-<<<<<<< HEAD
 ip_network = "0.4.1"
-=======
 secrecy = "0.8.0"
->>>>>>> ba276cd5
 
 [dependencies.par-stream]
 version = "0.10.2"
