[package]
name = "lychee-lib"
authors = ["Matthias Endler <matthias@endler.dev>"]
description = "A fast, async link checker"
documentation = "https://docs.rs/lychee_lib"
edition = "2021"
homepage = "https://github.com/lycheeverse/lychee"
keywords = ["link", "checker", "cli", "link-checker", "validator"]
license = "Apache-2.0/MIT"
repository = "https://github.com/lycheeverse/lychee"
version = "0.13.0"

[dependencies]
async-stream = "0.3.5"
cached = "0.44.0"
check-if-email-exists = { version = "0.9.0", optional = true }
email_address = "0.2.4"
futures = "0.3.28"
glob = "0.3.1"
headers = "0.3.8"
html5ever = "0.26.0"
html5gum = "0.5.7"
http = "0.2.9"
hyper = "0.14.27"
ip_network = "0.4.1"
jwalk = "0.8.1"
linkify = "0.10.0"
log = "0.4.20"
octocrab = "0.29.3"
once_cell = "1.18.0"
openssl-sys = { version = "0.9.91", optional = true }
path-clean = "1.0.1"
percent-encoding = "2.3.0"
pulldown-cmark = "0.9.3"
regex = "1.9.3"
# Use trust-dns to avoid lookup failures on high concurrency
# https://github.com/seanmonstar/reqwest/issues/296
reqwest = { version = "0.11.18", default-features = false, features = ["gzip", "trust-dns", "cookies"] }
reqwest_cookie_store = "0.6.0"
# Make build work on Apple Silicon.
# See https://github.com/briansmith/ring/issues/1163
# This is necessary for the homebrew build
# https://github.com/Homebrew/homebrew-core/pull/70216
ring = "0.16.20"
secrecy = "0.8.0"
serde = { version = "1.0.183", features = ["derive"] }
serde_with = "3.2.0"
shellexpand = "3.1.0"
thiserror = "1.0.47"
tokio = { version = "1.32.0", features = ["full"] }
typed-builder = "0.15.2"
url = { version = "2.4.0", features = ["serde"] }

[dependencies.par-stream]
version = "0.10.2"
features = ["runtime-tokio"]

[dev-dependencies]
doc-comment = "0.3.3"
tempfile = "3.7.1"
wiremock = "0.5.19"
<<<<<<< HEAD
serde_json = "1.0.104"
rstest = "0.18.1"
toml = "0.7.6"
=======
serde_json = "1.0.105"
>>>>>>> 5c95086f

[features]

# Enable checking email addresses. Requires the native-tls feature.
email-check = ["check-if-email-exists"]

# Use platform-native TLS.
native-tls = ["openssl-sys", "reqwest/native-tls"]

# Use Rustls TLS.
rustls-tls = ["reqwest/rustls-tls-native-roots"]

# Compile and statically link a copy of OpenSSL.
vendored-openssl = ["openssl-sys/vendored"]

# Feature flag to include checking reserved example domains
# as per RFC 2606, section 3.
# This flag is off by default and only exists to allow example domains in
# integration tests, which don't respect `#[cfg(test)]`.
# See https://users.rust-lang.org/t/36630
check_example_domains = []

default = ["native-tls", "email-check"]<|MERGE_RESOLUTION|>--- conflicted
+++ resolved
@@ -59,13 +59,9 @@
 doc-comment = "0.3.3"
 tempfile = "3.7.1"
 wiremock = "0.5.19"
-<<<<<<< HEAD
-serde_json = "1.0.104"
+serde_json = "1.0.105"
 rstest = "0.18.1"
 toml = "0.7.6"
-=======
-serde_json = "1.0.105"
->>>>>>> 5c95086f
 
 [features]
 
