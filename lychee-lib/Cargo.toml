[package]
name = "lychee-lib"
authors = ["Matthias Endler <matthias@endler.dev>"]
description = "A fast, async link checker"
documentation = "https://docs.rs/lychee_lib"
edition = "2021"
homepage = "https://github.com/lycheeverse/lychee"
keywords = [
    "link",
    "checker",
    "cli",
    "link-checker",
    "validator",
]
license = "Apache-2.0/MIT"
repository = "https://github.com/lycheeverse/lychee"
version = "0.10.3"

[dependencies]
check-if-email-exists = "0.9.0"
email_address = "0.2.4"
glob = "0.3.1"
http = "0.2.8"
linkify = "0.9.0"
openssl-sys = "0.9.80"
pulldown-cmark = "0.9.2"
regex = "1.7.1"
# Use trust-dns to avoid lookup failures on high concurrency
# https://github.com/seanmonstar/reqwest/issues/296
reqwest = { version = "0.11.14", features = ["gzip", "trust-dns"] }
# Make build work on Apple Silicon.
# See https://github.com/briansmith/ring/issues/1163
# This is necessary for the homebrew build
# https://github.com/Homebrew/homebrew-core/pull/70216
ring = "0.16.20"
serde = { version = "1.0.152", features = ["derive"] }
shellexpand = "3.0.0"
<<<<<<< HEAD
tokio = { version = "1.24.2", features = ["full"] }
typed-builder = "0.12.0"
=======
tokio = { version = "1.25.0", features = ["full"] }
typed-builder = "0.11.0"
>>>>>>> 7de4e3f0
url = { version = "2.3.0", features = ["serde"] }
log = "0.4.17"
path-clean = "0.1.0"
percent-encoding = "2.1.0"
async-stream = "0.3.3"
jwalk = "0.8.1"
cached = "0.42.0"
once_cell = "1.17.0"
thiserror = "1.0.38"
futures = "0.3.25"
lazy_static = "1.4.0"
html5ever = "0.26.0"
html5gum = "0.5.2"
octocrab = "0.18.1"
ip_network = "0.4.1"
secrecy = "0.8.0"

[dependencies.par-stream]
version = "0.10.2"
features = ["runtime-tokio"]

[dev-dependencies]
doc-comment = "0.3.3"
tempfile = "3.3.0"
wiremock = "0.5.17"

[features]
# Vendor OpenSSL instead of dynamically linking it at runtime.
vendored-openssl = ["openssl-sys/vendored"]
# Feature flag to include checking reserved example domains 
# as per RFC 2606, section 3.
# This flag is off by default and only exists to allow example domains in
# integration tests, which don't respect `#[cfg(test)]`.
# See https://users.rust-lang.org/t/36630
check_example_domains = []
default = []<|MERGE_RESOLUTION|>--- conflicted
+++ resolved
@@ -35,13 +35,8 @@
 ring = "0.16.20"
 serde = { version = "1.0.152", features = ["derive"] }
 shellexpand = "3.0.0"
-<<<<<<< HEAD
-tokio = { version = "1.24.2", features = ["full"] }
 typed-builder = "0.12.0"
-=======
 tokio = { version = "1.25.0", features = ["full"] }
-typed-builder = "0.11.0"
->>>>>>> 7de4e3f0
 url = { version = "2.3.0", features = ["serde"] }
 log = "0.4.17"
 path-clean = "0.1.0"
