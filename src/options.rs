--- conflicted
+++ resolved
@@ -129,7 +129,9 @@
     #[structopt(short = "M", long, default_value = METHOD)]
     #[serde(default = "method")]
     pub method: String,
-<<<<<<< HEAD
+
+    #[options(help = "Base URL to check relative URls")]
+    pub base_url: Option<String>,
 }
 
 impl Config {
@@ -189,9 +191,4 @@
     user_agent: String = USER_AGENT.to_string();
     timeout: String = TIMEOUT.to_string();
     method: String = METHOD.to_string();
-=======
-
-    #[options(help = "Base URL to check relative URls")]
-    pub base_url: Option<String>,
->>>>>>> 6bd7bbf5
 }