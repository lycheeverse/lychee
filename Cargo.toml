--- conflicted
+++ resolved
@@ -18,47 +18,28 @@
 
 [dependencies]
 anyhow = "1.0.37"
-<<<<<<< HEAD
 futures = "0.3.8"
 glob = "0.3.0"
 http = "0.2.2"
 hubcaps = "0.6.2"
 linkify = "0.4.0"
-log = "0.4.11"
-pretty_env_logger = "0.4.0"
-=======
-futures = "0.3"
-glob = "0.3"
-http = "0.2"
-hubcaps = "0.6"
-linkify = "0.4.0"
->>>>>>> 745c34f9
 regex = "1.4.2"
 url = "2.2.0"
 check-if-email-exists = "0.8.17"
 indicatif = "0.15.0"
-<<<<<<< HEAD
 structopt = "0.3.21"
 toml = "0.5.8"
 serde = { version = "1.0.118", features = ["derive"] }
-=======
-structopt = "0.3"
-toml = "0.5.8"
-serde = { version = "1.0", features = ["derive"] }
->>>>>>> 745c34f9
 pulldown-cmark = "0.8.0"
 quick-xml = "0.20.0"
 headers = "0.3.2"
 derive_builder = "0.9.0"
 deadpool = "0.7.0"
-<<<<<<< HEAD
-=======
-shellexpand = "2.1"
-lazy_static = "1.1"
-wiremock = "0.3.0"
-openssl-sys = "0.9.60" 
+shellexpand = "2.1.0"
+lazy_static = "1.4.0"
+wiremock = "0.4.3"
+openssl-sys = "0.9.60"
 serde_json = "1.0.61"
->>>>>>> 745c34f9
 
 [dependencies.reqwest]
 features = ["gzip"]
@@ -69,16 +50,10 @@
 version = "1.0.1"
 
 [dev-dependencies]
-<<<<<<< HEAD
-wiremock = "0.4.3"
 assert_cmd = "1.0.2"
 predicates = "1.0.6"
-=======
-assert_cmd = "1.0"
-predicates = "1.0"
-uuid = { version = "0.8", features = ["v4"] }
-tempfile = "3.1"
+uuid = { version = "0.8.1", features = ["v4"] }
+tempfile = "3.1.0"
 
 [features]
-vendored-openssl = ["openssl-sys/vendored"]
->>>>>>> 745c34f9
+vendored-openssl = ["openssl-sys/vendored"]