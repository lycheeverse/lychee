--- conflicted
+++ resolved
@@ -207,7 +207,6 @@
 See below for a full list.
 
 ```text
-<<<<<<< HEAD
 A glorious link checker.
 
 Project home page: https://github.com/lycheeverse/lychee
@@ -240,7 +239,7 @@
   -T, --threads <THREADS>
           Number of threads to utilize. Defaults to number of cores available to the system
   -u, --user-agent <USER_AGENT>
-          User agent [default: lychee/0.10.2]
+          User agent [default: lychee/0.10.3]
   -i, --insecure
           Proceed for server connections considered insecure (invalid TLS)
   -s, --scheme <SCHEME>
@@ -298,140 +297,6 @@
           When HTTPS is available, treat HTTP links as errors
   -h, --help
           Print help information
-=======
-USAGE:
-    lychee [OPTIONS] <inputs>...
-
-ARGS:
-    <inputs>...    The inputs (where to get links to check from). These can be: files (e.g.
-                   `README.md`), file globs (e.g. `"~/git/*/README.md"`), remote URLs (e.g.
-                   `https://example.com/README.md`) or standard input (`-`). NOTE: Use `--` to
-                   separate inputs from options that allow multiple arguments
-
-OPTIONS:
-    -a, --accept <ACCEPT>
-            Comma-separated list of accepted status codes for valid links
-
-    -b, --base <BASE>
-            Base URL or website root directory to check relative URLs e.g. https://example.com or
-            `/path/to/public`
-
-        --basic-auth <BASIC_AUTH>
-            Basic authentication support. E.g. `username:password`
-
-    -c, --config <CONFIG_FILE>
-            Configuration file to use [default: ./lychee.toml]
-
-        --cache
-            Use request cache stored on disk at `.lycheecache`
-
-        --dump
-            Don't perform any link checking. Instead, dump all the links extracted from inputs that
-            would be checked
-
-    -E, --exclude-all-private
-            Exclude all private IPs from checking.
-            Equivalent to `--exclude-private --exclude-link-local --exclude-loopback`
-
-        --exclude <EXCLUDE>
-            Exclude URLs and mail addresses from checking (supports regex)
-
-        --exclude-file <EXCLUDE_FILE>
-            Deprecated; use `--exclude-path` instead
-
-        --exclude-link-local
-            Exclude link-local IP address range from checking
-
-        --exclude-loopback
-            Exclude loopback IP address range and localhost from checking
-
-        --exclude-mail
-            Exclude all mail addresses from checking
-
-        --exclude-path <EXCLUDE_PATH>
-            Exclude file path from getting checked
-
-        --exclude-private
-            Exclude private IP address ranges from checking
-
-    -f, --format <FORMAT>
-            Output format of final status report (compact, detailed, json, markdown) [default:
-            compact]
-
-        --github-token <GITHUB_TOKEN>
-            GitHub API token to use when checking github.com links, to avoid rate limiting [env:
-            GITHUB_TOKEN]
-
-        --glob-ignore-case
-            Ignore case when expanding filesystem path glob inputs
-
-    -h, --headers <HEADERS>
-            Custom request headers
-
-        --help
-            Print help information
-
-    -i, --insecure
-            Proceed for server connections considered insecure (invalid TLS)
-
-        --include <INCLUDE>
-            URLs to check (supports regex). Has preference over all excludes
-
-        --include-verbatim
-            Find links in verbatim sections like `pre`- and `code` blocks
-
-    -m, --max-redirects <MAX_REDIRECTS>
-            Maximum number of allowed redirects [default: 5]
-
-        --max-cache-age <MAX_CACHE_AGE>
-            Discard all cached requests older than this duration [default: 1d]
-
-        --max-concurrency <MAX_CONCURRENCY>
-            Maximum number of concurrent network requests [default: 128]
-
-        --max-retries <MAX_RETRIES>
-            Maximum number of retries per request [default: 3]
-
-    -n, --no-progress
-            Do not show progress bar.
-            This is recommended for non-interactive shells (e.g. for continuous integration)
-
-    -o, --output <OUTPUT>
-            Output file of status report
-
-        --offline
-            Only check local files and block network requests
-
-    -r, --retry-wait-time <RETRY_WAIT_TIME>
-            Minimum wait time in seconds between retries of failed requests [default: 1]
-
-        --remap <REMAP>
-            Remap URI matching pattern to different URI
-
-        --require-https
-            When HTTPS is available, treat HTTP links as errors
-
-    -s, --scheme <SCHEME>
-            Only test links with the given schemes (e.g. http and https)
-
-        --skip-missing
-            Skip missing input files (default is to error if they don't exist)
-
-    -t, --timeout <TIMEOUT>
-            Website timeout in seconds from connect to response finished [default: 20]
-
-    -T, --threads <THREADS>
-            Number of threads to utilize. Defaults to number of cores available to the system
-
-    -u, --user-agent <USER_AGENT>
-            User agent [default: lychee/0.10.3]
-
-    -v, --verbose
-            Verbose program output
-
-    -X, --method <METHOD>
-            Request method [default: get]
->>>>>>> 6bb5525a
 ```
 
 ### Exit codes
