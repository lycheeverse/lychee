![lychee](assets/banner.png)

![Rust](https://github.com/hello-rust/lychee/workflows/Rust/badge.svg)

A fast, async, resource-friendly link checker written in Rust.

![Lychee demo](./assets/lychee.gif)

## Features

This comparison is made on a best-effort basis. Please create a PR to fix
outdated information.

|                      | lychee  | [awesome_bot] | [muffet] | [broken-link-checker] | [linkinator] | [linkchecker] | [markdown-link-check] | [fink] |
| -------------------- | ------- | ------------- | -------- | --------------------- | ------------ | ------------- | --------------------- | ------ |
| Language             | Rust    | Ruby          | Go       | JS                    | TypeScript   | Python        | JS                    | PHP    |
| Async/Parallel       | ![yes]  | ![yes]        | ![yes]   | ![yes]                | ![yes]       | ![yes]        | ![yes]                | ![yes] |
| Static binary        | ![yes]  | ![no]         | ![yes]   | ![no]                 | ![no]        | ️ ![no]       | ![no]                 | ![no]  |
| Markdown files       | ![yes]  | ![yes]        | ![no]    | ![no]                 | ![no]        | ![no]         | ️ ![yes]              | ![no]  |
| HTML files           | ![yes]  | ![no]         | ![no]    | ![yes]                | ![yes]       | ![no]         | ![no]                 | ![no]  |
| Text files           | ![yes]  | ![no]         | ![no]    | ![no]                 | ![no]        | ![no]         | ![no]                 | ![no]  |
| Website support      | ![yes]  | ![no]         | ![yes]   | ![yes]                | ![yes]       | ![yes]        | ![no]                 | ![yes] |
| Chunked encodings    | ![yes]  | ![maybe]      | ![maybe] | ![maybe]              | ![maybe]     | ![no]         | ![yes]                | ![yes] |
| GZIP compression     | ![yes]  | ![maybe]      | ![maybe] | ![yes]                | ![maybe]     | ![yes]        | ![maybe]              | ![no]  |
| Basic Auth           | ![yes]  | ![no]         | ![no]    | ![yes]                | ![no]        | ![yes]        | ![no]                 | ![no]  |
| Custom user agent    | ![yes]  | ![no]         | ![no]    | ![yes]                | ![no]        | ![yes]        | ![no]                 | ![no]  |
| Relative URLs        | ![yes]  | ![yes]        | ![no]    | ![yes]                | ![yes]       | ![yes]        | ![yes]                | ![yes] |
| Skip relative URLs   | ![yes]  | ![no]         | ![no]    | ![maybe]              | ![no]        | ![no]         | ![no]                 | ![no]  |
| Include patterns     | ![yes]️ | ![yes]        | ![no]    | ![yes]                | ![no]        | ![no]         | ![no]                 | ![no]  |
| Exclude patterns     | ![yes]  | ![no]         | ![yes]   | ![yes]                | ![yes]       | ![yes]        | ![yes]                | ![yes] |
| Handle redirects     | ![yes]  | ![yes]        | ![yes]   | ![yes]                | ![yes]       | ![yes]        | ![yes]                | ![yes] |
| Ignore insecure SSL  | ![yes]  | ![yes]        | ![yes]   | ![no]                 | ![no]        | ![yes]        | ![no]                 | ![yes] |
| File globbing        | ![yes]  | ![yes]        | ![no]    | ![no]                 | ![yes]       | ![no]         | ![yes]                | ![no]  |
| Limit scheme         | ![yes]  | ![no]         | ![no]    | ![yes]                | ![no]        | ![yes]        | ![no]                 | ![no]  |
| [Custom headers]     | ![yes]  | ![no]         | ![yes]   | ![no]                 | ![no]        | ![no]         | ![yes]                | ![yes] |
| Summary              | ![yes]  | ![yes]        | ![yes]   | ![maybe]              | ![yes]       | ![yes]        | ![no]                 | ![yes] |
| `HEAD` requests      | ![yes]  | ![yes]        | ![no]    | ![yes]                | ![yes]       | ![yes]        | ![no]                 | ![no]  |
| Colored output       | ![yes]  | ![maybe]      | ![yes]   | ![maybe]              | ![yes]       | ![yes]        | ![no]                 | ![yes] |
| [Filter status code] | ![yes]  | ![yes]        | ![no]    | ![no]                 | ![no]        | ![no]         | ![yes]                | ![no]  |
| Custom timeout       | ![yes]  | ![yes]        | ![yes]   | ![no]                 | ![yes]       | ![yes]        | ![no]                 | ![yes] |
| E-mail links         | ![yes]  | ![no]         | ![no]    | ![no]                 | ![no]        | ![yes]        | ![no]                 | ![no]  |
| Progress bar         | ![yes]  | ![yes]        | ![no]    | ![no]                 | ![no]        | ![yes]        | ![yes]                | ![yes] |
| Retry and backoff    | ![yes]  | ![no]         | ![no]    | ![no]                 | ![yes]       | ![no]         | ![yes]                | ![no]  |
| Skip private domains | ![yes]  | ![no]         | ![no]    | ![no]                 | ![no]        | ![no]         | ![no]                 | ![no]  |
| [Use as lib]         | ![yes]  | ![yes]        | ![no]    | ![yes]                | ![yes]       | ![no]         | ![yes]                | ![no]  |
| Quiet mode           | ![yes]  | ![no]         | ![no]    | ![no]                 | ![yes]       | ![yes]        | ![yes]                | ![yes] |
| Config file          | ![yes]  | ![no]         | ![no]    | ![no]                 | ![yes]       | ![yes]        | ![yes]                | ![no]  |
| Use as library       | ![yes]  | ![no]         | ![no]    | ![no]                 | ![no]        | ![no]         | ![no]                 | ![no]  |
| Amazing lychee logo  | ![yes]  | ![no]         | ![no]    | ![no]                 | ![no]        | ![no]         | ![no]                 | ![no]  |

[awesome_bot]: https://github.com/dkhamsing/awesome_bot [muffet]:
https://github.com/raviqqe/muffet [broken-link-checker]:
https://github.com/stevenvachon/broken-link-checker [linkinator]:
https://github.com/JustinBeckwith/linkinator [linkchecker]:
https://github.com/linkchecker/linkchecker [markdown-link-check]:
https://github.com/tcort/markdown-link-check [fink]:
https://github.com/dantleech/fink [yes]: ./assets/yes.svg [no]: ./assets/no.svg
[maybe]: ./assets/maybe.svg [custom headers]:
https://github.com/rust-lang/crates.io/issues/788 [filter status code]:
https://github.com/tcort/markdown-link-check/issues/94 [skip private domains]:
https://github.com/appscodelabs/liche/blob/a5102b0bf90203b467a4f3b4597d22cd83d94f99/url_checker.go
[use as lib]: https://github.com/raviqqe/liche/issues/13

## Contributing to lychee

We'd be thankful for any contribution.  
We try keep the issue-tracker up-to-date so you can quickly find a task to work on.

Try one of these links to get started:
* [good first issues](https://github.com/lycheeverse/lychee/issues?q=is%3Aissue+is%3Aopen+label%3A%22good+first+issue%22)
* [help wanted](https://github.com/lycheeverse/lychee/issues?q=is%3Aissue+is%3Aopen+label%3A%22help+wanted%22)

## Using the Commandline Client

You can run lychee directly from the commandline.

### Installation

```
cargo install lychee
```

### Usage

Run `lychee` inside a repository with a `README.md`, or specify your own file
with

```
lychee <yourfile>
```

Optionally (to avoid getting rate-limited) you can set an environment variable
with your Github token like so `GITHUB_TOKEN=xxxx`, or use the `--github-token`
CLI option. It can also be set in the config file. There is an extensive list
of commandline parameters to customize the behavior.

### Commandline Parameters

```
USAGE:
    lychee [FLAGS] [OPTIONS] [--] [inputs]...

FLAGS:
    -E, --exclude-all-private    Exclude all private IPs from checking. Equivalent to `--exclude-private --exclude-link-
                                 local --exclude-loopback`
        --exclude-link-local     Exclude link-local IP address range from checking
        --exclude-loopback       Exclude loopback IP address range from checking
        --exclude-private        Exclude private IP address ranges from checking
        --help                   Prints help information
    -i, --insecure               Proceed for server connections considered insecure (invalid TLS)
    -p, --progress               Show progress
    -V, --version                Prints version information
    -v, --verbose                Verbose program output

OPTIONS:
    -a, --accept <accept>                      Comma-separated list of accepted status codes for valid links
    -b, --base-url <base-url>                  Base URL to check relative URls
        --basic-auth <basic-auth>              Basic authentication support. Ex 'username:password'
    -c, --config <config-file>                 Configuration file to use [default: ./lychee.toml]
        --exclude <exclude>...                 Exclude URLs from checking (supports regex)
        --github-token <github-token>          GitHub API token to use when checking github.com links, to avoid rate
                                               limiting [env: GITHUB_TOKEN=]
    -h, --headers <headers>...                 Custom request headers
        --include <include>...                 URLs to check (supports regex). Has preference over all excludes
        --max-concurrency <max-concurrency>    Maximum number of concurrent network requests [default: 128]
    -m, --max-redirects <max-redirects>        Maximum number of allowed redirects [default: 10]
    -X, --method <method>                      Request method [default: get]
    -s, --scheme <scheme>                      Only test links with the given scheme (e.g. https)
    -T, --threads <threads>                    Number of threads to utilize. Defaults to number of cores available to
                                               the system
    -t, --timeout <timeout>                    Website timeout from connect to response finished [default: 20]
    -u, --user-agent <user-agent>              User agent [default: lychee/0.3.1]

ARGS:
    <inputs>...    Input files
```

### Exit codes

- `0` for success (all links checked successfully or excluded/skipped as
  configured)
- `1` for any unexpected runtime failures or config errors
- `2` for link check failures (if any non-excluded link failed the check)

<<<<<<< HEAD
## Library usage

You can use lychee as a library for your own projects.
Simply add it as a dependency and build your client:

```rust
use lychee::ClientBuilder;
use http::StatusCode

let client = ClientBuilder::default().build()?;
let status = client.check(website_url("https://github.com/lycheeverse/lychee")).await?;

assert!(matches!(status, Status::Ok(_)));
```

The client is very customizable, e.g.

```rust
let client = ClientBuilder::default()
    .includes(includes)
    .excludes(excludes)
    .max_redirects(cfg.max_redirects)
    .user_agent(cfg.user_agent)
    .allow_insecure(cfg.insecure)
    .custom_headers(headers)
    .method(method)
    .timeout(timeout)
    .verbose(cfg.verbose)
    .github_token(cfg.github_token)
    .scheme(cfg.scheme)
    .accepted(accepted)
    .build()?;
```
=======
## Troubleshooting and workarounds

We collect a list of common workarounds for various websites in our [troubleshooting guide](./TROUBLESHOOTING.md).
>>>>>>> 942de7d6

## Users

- https://github.com/analysis-tools-dev/static-analysis (soon)
- https://github.com/mre/idiomatic-rust (soon)

If you are using lychee for your project, we'd be delighted to hear about it.

## Credits

The first prototype of lychee was built in [episode 10 of Hello
Rust](https://hello-rust.show/10/). Thanks to all Github- and Patreon sponsors
for supporting the development since the beginning. Also, thanks to all the
great contributors who have since made this project more mature.<|MERGE_RESOLUTION|>--- conflicted
+++ resolved
@@ -142,7 +142,6 @@
 - `1` for any unexpected runtime failures or config errors
 - `2` for link check failures (if any non-excluded link failed the check)
 
-<<<<<<< HEAD
 ## Library usage
 
 You can use lychee as a library for your own projects.
@@ -176,11 +175,10 @@
     .accepted(accepted)
     .build()?;
 ```
-=======
+
 ## Troubleshooting and workarounds
 
 We collect a list of common workarounds for various websites in our [troubleshooting guide](./TROUBLESHOOTING.md).
->>>>>>> 942de7d6
 
 ## Users
 
