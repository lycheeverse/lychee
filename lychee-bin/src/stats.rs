--- conflicted
+++ resolved
@@ -1,34 +1,9 @@
-<<<<<<< HEAD
-use std::{
-    collections::{HashMap, HashSet},
-    fmt::{self, Display},
-    fs,
-};
-
-use anyhow::{Context, Result};
-
-use console::Style;
-=======
 use std::collections::{HashMap, HashSet};
 
->>>>>>> 7d92609f
 use lychee_lib::{Input, Response, ResponseBody, Status};
 use serde::Serialize;
 
-<<<<<<< HEAD
-use crate::options::{Config, Format};
-
-static GREEN: Lazy<Style> = Lazy::new(|| Style::new().green().bright());
-static DIM: Lazy<Style> = Lazy::new(|| Style::new().dim());
-static NORMAL: Lazy<Style> = Lazy::new(Style::new);
-static YELLOW: Lazy<Style> = Lazy::new(|| Style::new().yellow().bright());
-static RED: Lazy<Style> = Lazy::new(|| Style::new().red().bright());
-
-// Maximum padding for each entry in the final statistics output
-const MAX_PADDING: usize = 20;
-=======
 use crate::color::{DIM, GREEN, NORMAL, PINK, YELLOW};
->>>>>>> 7d92609f
 
 pub(crate) fn color_response(response: &ResponseBody) -> String {
     let out = match response.status {
@@ -100,76 +75,6 @@
     }
 }
 
-<<<<<<< HEAD
-fn write_stat(f: &mut fmt::Formatter, title: &str, stat: usize, newline: bool) -> fmt::Result {
-    let fill = title.chars().count();
-    f.write_str(title)?;
-    f.write_str(
-        &stat
-            .to_string()
-            .pad(MAX_PADDING - fill, '.', Alignment::Right, false),
-    )?;
-
-    if newline {
-        f.write_str("\n")?;
-    }
-
-    Ok(())
-}
-
-/// Write final statistics to stdout or to file
-pub(crate) fn write(stats: &ResponseStats, cfg: &Config) -> Result<()> {
-    let formatted = fmt(stats, &cfg.format)?;
-
-    if let Some(output) = &cfg.output {
-        fs::write(output, formatted).context("Cannot write status output to file")?;
-    } else {
-        if cfg.verbose && !stats.is_empty() {
-            // separate summary from the verbose list of links above
-            println!();
-        }
-        // we assume that the formatted stats don't have a final newline
-        println!("{}", stats);
-    }
-    Ok(())
-}
-
-fn fmt(stats: &ResponseStats, format: &Format) -> Result<String> {
-    Ok(match format {
-        Format::String => stats.to_string(),
-        Format::Json => serde_json::to_string_pretty(&stats)?,
-    })
-}
-
-impl Display for ResponseStats {
-    fn fmt(&self, f: &mut fmt::Formatter<'_>) -> fmt::Result {
-        let separator = "-".repeat(MAX_PADDING + 1);
-
-        writeln!(f, "\u{1f4dd} Summary")?; // 📝
-        writeln!(f, "{}", separator)?;
-        write_stat(f, "\u{1f50d} Total", self.total, true)?; // 🔍
-        write_stat(f, "\u{2705} Successful", self.successful, true)?; // ✅
-        write_stat(f, "\u{23f3} Timeouts", self.timeouts, true)?; // ⏳
-        write_stat(f, "\u{1f500} Redirected", self.redirects, true)?; // 🔀
-        write_stat(f, "\u{1f47b} Excluded", self.excludes, true)?; // 👻
-        write_stat(f, "\u{26a0} Unknown", self.unknown, true)?; // ⚠️
-        write_stat(f, "\u{1f6ab} Errors", self.errors + self.failures, false)?; // 🚫
-
-        for (input, responses) in &self.fail_map {
-            // Using leading newlines over trailing ones (e.g. `writeln!`)
-            // lets us avoid extra newlines without any additional logic.
-            write!(f, "\n\nErrors in {}", input)?;
-            for response in responses {
-                write!(f, "\n{}", color_response(response))?;
-            }
-        }
-
-        Ok(())
-    }
-}
-
-=======
->>>>>>> 7d92609f
 #[cfg(test)]
 mod test {
     use std::collections::{HashMap, HashSet};
