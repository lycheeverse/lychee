//! `lychee` is a fast, asynchronous, resource-friendly link checker.
//! It is able to find broken hyperlinks and mail addresses inside Markdown,
//! HTML, `reStructuredText`, and any other format.
//!
//! The lychee binary is a wrapper around lychee-lib, which provides
//! convenience functions for calling lychee from the command-line.
//!
//! Run it inside a repository with a `README.md`:
//! ```
//! lychee
//! ```
//!
//! You can also specify various types of inputs:
//!
//! Check links on a website:
//!
//! ```sh
//! lychee https://endler.dev/
//! ```
//!
//! Check links in a remote file:
//! ```sh
//! lychee https://raw.githubusercontent.com/lycheeverse/lychee/master/README.md
//! ```
//!
//! Check links in local file(s):
//! ```sh
//! lychee README.md
//! lychee test.html info.txt
//! ```
//!
//! Check links in local files (by shell glob):
//! ```sh
//! lychee ~/projects/*/README.md
//! ```
//!
//! Check links in local files (lychee supports advanced globbing and `~` expansion):
//! ```sh
//! lychee "~/projects/big_project/**/README.*"
//! ```
//!
//! Ignore case when globbing and check result for each link:
//! ```sh
//! lychee --glob-ignore-case --verbose "~/projects/**/[r]eadme.*"
//! ```
#![warn(clippy::all, clippy::pedantic)]
#![warn(
    absolute_paths_not_starting_with_crate,
    rustdoc::invalid_html_tags,
    missing_copy_implementations,
    missing_debug_implementations,
    semicolon_in_expressions_from_macros,
    unreachable_pub,
    unused_extern_crates,
    variant_size_differences,
    clippy::missing_const_for_fn
)]
#![deny(anonymous_parameters, macro_use_extern_crate)]
#![deny(missing_docs)]

use std::fs::{self, File};
use std::io::{self, BufRead, BufReader, ErrorKind, Write};
use std::path::PathBuf;
use std::sync::Arc;

use anyhow::{Context, Error, Result, bail};
use clap::Parser;
use commands::CommandParams;
use formatters::{get_stats_formatter, log::init_logging};
use http::HeaderMap;
use log::{error, info, warn};

use lychee_lib::filter::PathExcludes;
#[cfg(feature = "native-tls")]
use openssl_sys as _; // required for vendored-openssl feature

use options::{HeaderMapExt, LYCHEE_CONFIG_FILE};
use ring as _; // required for apple silicon

use lychee_lib::BasicAuthExtractor;
use lychee_lib::Collector;
use lychee_lib::CookieJar;

mod cache;
mod client;
mod commands;
mod formatters;
mod options;
mod parse;
mod stats;
mod time;
mod verbosity;

use crate::formatters::color;
use crate::formatters::duration::Duration;
use crate::{
    cache::{Cache, StoreExt},
    formatters::stats::StatsFormatter,
    options::{Config, LYCHEE_CACHE_FILE, LYCHEE_IGNORE_FILE, LycheeOptions},
};

/// A C-like enum that can be cast to `i32` and used as process exit code.
#[derive(Debug, Clone, Copy, PartialEq, Eq)]
enum ExitCode {
    Success = 0,
    // NOTE: exit code 1 is used for any `Result::Err` bubbled up to `main()`
    // using the `?` operator. For now, 1 acts as a catch-all for everything
    // non-link related (including config errors), until we find a way to
    // structure the error code handling better.
    #[allow(unused)]
    UnexpectedFailure = 1,
    LinkCheckFailure = 2,
    ConfigFile = 3,
}

/// Ignore lines starting with this marker in `.lycheeignore` files
const LYCHEEIGNORE_COMMENT_MARKER: &str = "#";

fn main() -> Result<()> {
    // std::process::exit doesn't guarantee that all destructors will be run,
    // therefore we wrap the main code in another function to ensure that.
    // See: https://doc.rust-lang.org/stable/std/process/fn.exit.html
    // Also see: https://www.youtube.com/watch?v=zQC8T71Y8e4
    let exit_code = run_main()?;
    std::process::exit(exit_code);
}

/// Read lines from file; ignore empty lines
fn read_lines(file: &File) -> Result<Vec<String>> {
    let lines: Vec<_> = BufReader::new(file).lines().collect::<Result<_, _>>()?;
    Ok(lines
        .into_iter()
        .filter(|line| {
            !line.is_empty() && !line.trim_start().starts_with(LYCHEEIGNORE_COMMENT_MARKER)
        })
        .collect())
}

/// Merge all provided config options into one This includes a potential config
/// file, command-line- and environment variables
fn load_config() -> Result<LycheeOptions> {
    let mut opts = LycheeOptions::parse();

    init_logging(&opts.config.verbose, &opts.config.mode);

    // Load a potentially existing config file and merge it into the config from
    // the CLI
    if let Some(config_file) = &opts.config_file {
        match Config::load_from_file(config_file) {
            Ok(c) => opts.config.merge(c),
            Err(e) => {
                bail!(
                    "Cannot load configuration file `{}`: {e:?}",
                    config_file.display()
                );
            }
        }
    } else {
        // If no config file was explicitly provided, we try to load the default
        // config file from the current directory if the file exits. This will
        // raise an error if the file is invalid, just like the explicit provided
        // config file.
        let default_config = PathBuf::from(LYCHEE_CONFIG_FILE);
        if default_config.is_file() {
            match Config::load_from_file(&default_config) {
                Ok(c) => opts.config.merge(c),
                Err(e) => {
                    bail!(
                        "Cannot load default configuration file `{}`: {e:?}",
                        default_config.display()
                    );
                }
            }
        }
    }

    if let Ok(lycheeignore) = File::open(LYCHEE_IGNORE_FILE) {
        opts.config.exclude.append(&mut read_lines(&lycheeignore)?);
    }

    // TODO: Remove this warning and the parameter with 1.0
    if !&opts.config.exclude_file.is_empty() {
        warn!(
            "WARNING: `--exclude-file` is deprecated and will soon be removed; use the `{LYCHEE_IGNORE_FILE}` file to ignore URL patterns instead. To exclude paths of files and directories, use `--exclude-path`."
        );
    }

    // TODO: Remove this warning and the parameter with 1.0
    if opts.config.base.is_some() {
        warn!(
            "WARNING: `--base` is deprecated and will soon be removed; use `--base-url` instead."
        );
    }

    // Load excludes from file
    for path in &opts.config.exclude_file {
        let file = File::open(path)?;
        opts.config.exclude.append(&mut read_lines(&file)?);
    }

    Ok(opts)
}

/// Load cookie jar from path (if exists)
fn load_cookie_jar(cfg: &Config) -> Result<Option<CookieJar>> {
    match &cfg.cookie_jar {
        Some(path) => Ok(CookieJar::load(path.clone()).map(Some)?),
        None => Ok(None),
    }
}

#[must_use]
/// Load cache (if exists and is still valid)
/// This returns an `Option` as starting without a cache is a common scenario
/// and we silently discard errors on purpose
fn load_cache(cfg: &Config) -> Option<Cache> {
    if !cfg.cache {
        return None;
    }

    // Discard entire cache if it hasn't been updated since `max_cache_age`.
    // This is an optimization, which avoids iterating over the file and
    // checking the age of each entry.
    match fs::metadata(LYCHEE_CACHE_FILE) {
        Err(_e) => {
            // No cache found; silently start with empty cache
            return None;
        }
        Ok(metadata) => {
            let modified = metadata.modified().ok()?;
            let elapsed = modified.elapsed().ok()?;
            if elapsed > cfg.max_cache_age {
                warn!(
                    "Cache is too old (age: {}, max age: {}). Discarding and recreating.",
                    Duration::from_secs(elapsed.as_secs()),
                    Duration::from_secs(cfg.max_cache_age.as_secs())
                );
                return None;
            }
            info!(
                "Cache is recent (age: {}, max age: {}). Using.",
                Duration::from_secs(elapsed.as_secs()),
                Duration::from_secs(cfg.max_cache_age.as_secs())
            );
        }
    }

    let cache = Cache::load(LYCHEE_CACHE_FILE, cfg.max_cache_age.as_secs());
    match cache {
        Ok(cache) => Some(cache),
        Err(e) => {
            warn!("Error while loading cache: {e}. Continuing without.");
            None
        }
    }
}

/// Set up runtime and call lychee entrypoint
fn run_main() -> Result<i32> {
    use std::process::exit;

    let opts = match load_config() {
        Ok(opts) => opts,
        Err(e) => {
            error!("Error while loading config: {e}");
            exit(ExitCode::ConfigFile as i32);
        }
    };

    let runtime = match opts.config.threads {
        Some(threads) => {
            // We define our own runtime instead of the `tokio::main` attribute
            // since we want to make the number of threads configurable
            tokio::runtime::Builder::new_multi_thread()
                .worker_threads(threads)
                .enable_all()
                .build()?
        }
        None => tokio::runtime::Runtime::new()?,
    };

    match runtime.block_on(run(&opts)) {
        Err(e) if Some(ErrorKind::BrokenPipe) == underlying_io_error_kind(&e) => {
            exit(ExitCode::Success as i32);
        }
        res => res,
    }
}

/// Check if the given error can be traced back to an `io::ErrorKind`
/// This is helpful for troubleshooting the root cause of an error.
/// Code is taken from the anyhow documentation.
fn underlying_io_error_kind(error: &Error) -> Option<io::ErrorKind> {
    for cause in error.chain() {
        if let Some(io_error) = cause.downcast_ref::<io::Error>() {
            return Some(io_error.kind());
        }
    }
    None
}

/// Run lychee on the given inputs
async fn run(opts: &LycheeOptions) -> Result<i32> {
    let inputs = opts.inputs()?;

    // TODO: Remove this section after `--base` got removed with 1.0
    let base = match (opts.config.base.clone(), opts.config.base_url.clone()) {
        (None, None) => None,
        (Some(base), None) => Some(base),
        (None, Some(base_url)) => Some(base_url),
        (Some(_base), Some(base_url)) => {
            warn!(
                "WARNING: Both, `--base` and `--base-url` are set. Using `base-url` and ignoring `--base` (as it's deprecated)."
            );
            Some(base_url)
        }
    };

<<<<<<< HEAD
    let mut collector = Collector::new(opts.config.root_dir.clone(), base)?
        .skip_missing_inputs(opts.config.skip_missing)
        .skip_hidden(!opts.config.hidden)
        .skip_ignored(!opts.config.no_ignore)
        .include_verbatim(opts.config.include_verbatim)
        .headers(HeaderMap::from_header_pairs(&opts.config.header)?)
        .excluded_paths(PathExcludes::new(opts.config.exclude_path.clone())?)
        // File a bug if you rely on this envvar! It's going to go away eventually.
        .use_html5ever(std::env::var("LYCHEE_USE_HTML5EVER").is_ok_and(|x| x == "1"))
        .include_wikilinks(opts.config.include_wikilinks);

=======
>>>>>>> 62f21933
    if opts.config.dump_inputs {
        let exit_code = commands::dump_inputs(
            inputs,
            opts.config.output.as_ref(),
            &opts.config.exclude_path,
            &opts.config.extensions,
            !opts.config.hidden,
            opts.config.no_ignore,
        )
        .await?;

        return Ok(exit_code as i32);
    }

    let mut collector = Collector::new(opts.config.root_dir.clone(), base)?
        .skip_missing_inputs(opts.config.skip_missing)
        .skip_hidden(!opts.config.hidden)
        .skip_ignored(!opts.config.no_ignore)
        .include_verbatim(opts.config.include_verbatim)
        .headers(HeaderMap::from_header_pairs(&opts.config.header)?)
        .excluded_paths(PathExcludes::new(opts.config.exclude_path.clone())?)
        // File a bug if you rely on this envvar! It's going to go away eventually.
        .use_html5ever(std::env::var("LYCHEE_USE_HTML5EVER").is_ok_and(|x| x == "1"));
    collector = if let Some(ref basic_auth) = opts.config.basic_auth {
        collector.basic_auth_extractor(BasicAuthExtractor::new(basic_auth)?)
    } else {
        collector
    };

    let requests = collector.collect_links_from_file_types(inputs, opts.config.extensions.clone());

    let cache = load_cache(&opts.config).unwrap_or_default();
    let cache = Arc::new(cache);

    let cookie_jar = load_cookie_jar(&opts.config).with_context(|| {
        format!(
            "Cannot load cookie jar from path `{}`",
            opts.config
                .cookie_jar
                .as_ref()
                .map_or_else(|| "<none>".to_string(), |p| p.display().to_string())
        )
    })?;

    let client = client::create(&opts.config, cookie_jar.as_deref())?;

    let params = CommandParams {
        client,
        cache,
        requests,
        cfg: opts.config.clone(),
    };

    let exit_code = if opts.config.dump {
        commands::dump(params).await?
    } else {
        let (stats, cache, exit_code) = commands::check(params).await?;

        let github_issues = stats
            .error_map
            .values()
            .flatten()
            .any(|body| body.uri.domain() == Some("github.com"));

        let stats_formatter: Box<dyn StatsFormatter> =
            get_stats_formatter(&opts.config.format, &opts.config.mode);

        let is_empty = stats.is_empty();
        let formatted_stats = stats_formatter.format(stats)?;

        if let Some(formatted_stats) = formatted_stats {
            if let Some(output) = &opts.config.output {
                fs::write(output, formatted_stats).context("Cannot write status output to file")?;
            } else {
                if opts.config.verbose.log_level() >= log::Level::Info && !is_empty {
                    // separate summary from the verbose list of links above
                    // with a newline
                    writeln!(io::stdout())?;
                }
                // we assume that the formatted stats don't have a final newline
                writeln!(io::stdout(), "{formatted_stats}")?;
            }
        }

        if github_issues && opts.config.github_token.is_none() {
            warn!(
                "There were issues with GitHub URLs. You could try setting a GitHub token and running lychee again.",
            );
        }

        if opts.config.cache {
            cache.store(LYCHEE_CACHE_FILE)?;
        }

        if let Some(cookie_jar) = cookie_jar.as_ref() {
            info!("Saving cookie jar");
            cookie_jar.save().context("Cannot save cookie jar")?;
        }

        exit_code
    };

    Ok(exit_code as i32)
}<|MERGE_RESOLUTION|>--- conflicted
+++ resolved
@@ -316,7 +316,7 @@
         }
     };
 
-<<<<<<< HEAD
+
     let mut collector = Collector::new(opts.config.root_dir.clone(), base)?
         .skip_missing_inputs(opts.config.skip_missing)
         .skip_hidden(!opts.config.hidden)
@@ -328,8 +328,6 @@
         .use_html5ever(std::env::var("LYCHEE_USE_HTML5EVER").is_ok_and(|x| x == "1"))
         .include_wikilinks(opts.config.include_wikilinks);
 
-=======
->>>>>>> 62f21933
     if opts.config.dump_inputs {
         let exit_code = commands::dump_inputs(
             inputs,
