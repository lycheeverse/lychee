use std::collections::HashSet;
use std::sync::{Arc, Mutex};
use std::time::Duration;

use futures::StreamExt;
use reqwest::Url;
use tokio::sync::mpsc;
use tokio_stream::wrappers::ReceiverStream;

use lychee_lib::InputSource;
use lychee_lib::RequestError;
use lychee_lib::archive::Archive;
use lychee_lib::{Client, ErrorKind, Request, Response, Uri};
use lychee_lib::{ResponseBody, Status};

use crate::formatters::get_progress_formatter;
use crate::formatters::response::ResponseFormatter;
use crate::formatters::suggestion::Suggestion;
use crate::parse::parse_duration_secs;
use crate::progress::Progress;
use crate::{ExitCode, cache::Cache, stats::ResponseStats};

use super::CommandParams;

pub(crate) async fn check<S>(
    params: CommandParams<S>,
) -> Result<(ResponseStats, Arc<Cache>, ExitCode), ErrorKind>
where
    S: futures::Stream<Item = Result<Request, RequestError>>,
{
    // Setup
    let (send_req, recv_req) = mpsc::channel(params.cfg.max_concurrency);
    let (send_resp, recv_resp) = mpsc::channel(params.cfg.max_concurrency);
    let max_concurrency = params.cfg.max_concurrency;

    // Measure check time
    let start = std::time::Instant::now();

    let stats = if params.cfg.verbose.log_level() >= log::Level::Info {
        ResponseStats::extended()
    } else {
        ResponseStats::default()
    };
    let cache_ref = params.cache.clone();

    let client = params.client;
    let cache = params.cache;
    let cache_exclude_status = params
        .cfg
        .cache_exclude_status
        .unwrap_or_default()
        .into_set();
    let accept = params.cfg.accept.into();

    // Start receiving requests
    tokio::spawn(request_channel_task(
        recv_req,
        send_resp,
        max_concurrency,
        client,
        cache,
        cache_exclude_status,
        accept,
    ));

    let hide_bar = params.cfg.no_progress;
    let detailed = params.cfg.verbose.log_level() >= log::Level::Info;

    let progress = Progress::new("Extracting links", hide_bar, detailed);
    let show_results_task = tokio::spawn(collect_responses(
        recv_resp,
        progress.clone(),
        get_progress_formatter(&params.cfg.mode),
        stats,
    ));

    // Wait until all messages are sent
    send_inputs_loop(params.requests, send_req, &progress).await?;

    // Wait until all responses are received
    let result = show_results_task.await?;
    let mut stats = result?;
    stats.duration_secs = start.elapsed().as_secs();

    // Note that print statements may interfere with the progress bar, so this
    // must go before printing the stats
    progress.finish("Finished extracting links");

    if params.cfg.suggest {
        let progress = Progress::new("Searching for alternatives", hide_bar, detailed);
        suggest_archived_links(
            params.cfg.archive.unwrap_or_default(),
            &mut stats,
            progress,
            max_concurrency,
            parse_duration_secs(params.cfg.timeout),
        )
        .await;
    }

    let code = if stats.is_success() {
        ExitCode::Success
    } else {
        ExitCode::LinkCheckFailure
    };
    Ok((stats, cache_ref, code))
}

async fn suggest_archived_links(
    archive: Archive,
    stats: &mut ResponseStats,
    progress: Progress,
    max_concurrency: usize,
    timeout: Duration,
) {
    let failed_urls = &get_failed_urls(stats);
    progress.set_length(failed_urls.len() as u64);

    let suggestions = Mutex::new(&mut stats.suggestion_map);

    futures::stream::iter(failed_urls)
        .map(|(input, url)| (input, url, archive.get_archive_snapshot(url, timeout)))
        .for_each_concurrent(max_concurrency, |(input, url, future)| async {
            if let Ok(Some(suggestion)) = future.await {
                suggestions
                    .lock()
                    .unwrap()
                    .entry(input.clone())
                    .or_default()
                    .insert(Suggestion {
                        suggestion,
                        original: url.clone(),
                    });
            }

            progress.update(None);
        })
        .await;

    progress.finish("Finished searching for alternatives");
}

// drops the `send_req` channel on exit
// required for the receiver task to end, which closes send_resp, which allows
// the show_results_task to finish
async fn send_inputs_loop<S>(
    requests: S,
<<<<<<< HEAD
    send_req: mpsc::Sender<Result<Request>>,
    progress: &Progress,
) -> Result<()>
=======
    send_req: mpsc::Sender<Result<Request, RequestError>>,
    bar: Option<ProgressBar>,
) -> Result<(), ErrorKind>
>>>>>>> 1c9d5918
where
    S: futures::Stream<Item = Result<Request, RequestError>>,
{
    tokio::pin!(requests);
    while let Some(request) = requests.next().await {
<<<<<<< HEAD
        let request = request?;
        progress.inc_length(1);
        send_req
            .send(Ok(request))
            .await
            .expect("Cannot send request");
=======
        if let Some(pb) = &bar {
            pb.inc_length(1);
            match &request {
                Ok(x) => pb.set_message(x.to_string()),
                Err(e) => pb.set_message(e.to_string()),
            }
        }
        send_req.send(request).await.expect("Cannot send request");
>>>>>>> 1c9d5918
    }
    Ok(())
}

/// Reads from the request channel and updates the progress bar status
<<<<<<< HEAD
async fn collect_responses(
    mut recv_resp: mpsc::Receiver<Response>,
    progress: Progress,
    formatter: Box<dyn ResponseFormatter>,
    mut stats: ResponseStats,
) -> Result<ResponseStats> {
    while let Some(response) = recv_resp.recv().await {
        let out = formatter.format_response(response.body());
        progress.show(out)?;
=======
async fn progress_bar_task(
    mut recv_resp: mpsc::Receiver<Result<Response, ErrorKind>>,
    verbose: Verbosity,
    pb: Option<ProgressBar>,
    formatter: Box<dyn ResponseFormatter>,
    mut stats: ResponseStats,
) -> Result<(Option<ProgressBar>, ResponseStats), ErrorKind> {
    while let Some(response) = recv_resp.recv().await {
        let response = response?;
        show_progress(
            &mut io::stderr(),
            pb.as_ref(),
            &response,
            formatter.as_ref(),
            &verbose,
        )?;
>>>>>>> 1c9d5918
        stats.add(response);
    }
    Ok(stats)
}

async fn request_channel_task(
    recv_req: mpsc::Receiver<Result<Request, RequestError>>,
    send_resp: mpsc::Sender<Result<Response, ErrorKind>>,
    max_concurrency: usize,
    client: Client,
    cache: Arc<Cache>,
    cache_exclude_status: HashSet<u16>,
    accept: HashSet<u16>,
) {
    StreamExt::for_each_concurrent(
        ReceiverStream::new(recv_req),
        max_concurrency,
        |request: Result<Request, RequestError>| async {
            let response = handle(
                &client,
                cache.clone(),
                cache_exclude_status.clone(),
                request,
                accept.clone(),
            )
            .await;

            send_resp
                .send(response)
                .await
                .expect("cannot send response to queue");
        },
    )
    .await;
}

/// Check a URL and return a response.
///
/// # Errors
///
/// This can fail when the URL could not be parsed to a URI.
async fn check_url(client: &Client, request: Request) -> Response {
    // Request was not cached; run a normal check
    let uri = request.uri.clone();
    let source = request.source.clone();
    client.check(request).await.unwrap_or_else(|e| {
        log::error!("Error checking URL {uri}: Cannot parse URL to URI: {e}");
        Response::new(
            uri.clone(),
            Status::Error(ErrorKind::InvalidURI(uri.clone())),
            source.into(),
        )
    })
}

/// Handle a single request
///
/// # Errors
///
/// An Err is returned if and only if there was an error while loading
/// a *user-provided* input argument. Other errors, including errors in
/// link resolution and in resolved inputs, will be returned as Ok with
/// a failed response.
async fn handle(
    client: &Client,
    cache: Arc<Cache>,
    cache_exclude_status: HashSet<u16>,
    request: Result<Request, RequestError>,
    accept: HashSet<u16>,
) -> Result<Response, ErrorKind> {
    // Note that the RequestError cases bypass the cache.
    let request = match request {
        Ok(x) => x,
        Err(e) => return e.into_response(),
    };

    let uri = request.uri.clone();
    if let Some(v) = cache.get(&uri) {
        // Found a cached request
        // Overwrite cache status in case the URI is excluded in the
        // current run
        let status = if client.is_excluded(&uri) {
            Status::Excluded
        } else {
            // Can't impl `Status::from(v.value().status)` here because the
            // `accepted` status codes might have changed from the previous run
            // and they may have an impact on the interpretation of the status
            // code.
            Status::from_cache_status(v.value().status, &accept)
        };
        return Ok(Response::new(uri.clone(), status, request.source.into()));
    }

    // Request was not cached; run a normal check
    let response = check_url(client, request).await;

    // - Never cache filesystem access as it is fast already so caching has no
    //   benefit.
    // - Skip caching unsupported URLs as they might be supported in a
    //   future run.
    // - Skip caching excluded links; they might not be excluded in the next run.
    // - Skip caching links for which the status code has been explicitly excluded from the cache.
    let status = response.status();
    if ignore_cache(&uri, status, &cache_exclude_status) {
        return Ok(response);
    }

    cache.insert(uri, status.into());
    Ok(response)
}

/// Returns `true` if the response should be ignored in the cache.
///
/// The response should be ignored if:
/// - The URI is a file URI.
/// - The status is excluded.
/// - The status is unsupported.
/// - The status is unknown.
/// - The status code is excluded from the cache.
fn ignore_cache(uri: &Uri, status: &Status, cache_exclude_status: &HashSet<u16>) -> bool {
    let status_code_excluded = status
        .code()
        .is_some_and(|code| cache_exclude_status.contains(&code.as_u16()));

    uri.is_file()
        || status.is_excluded()
        || status.is_unsupported()
        || status.is_unknown()
        || status_code_excluded
}

<<<<<<< HEAD
=======
fn show_progress(
    output: &mut dyn Write,
    progress_bar: Option<&ProgressBar>,
    response: &Response,
    formatter: &dyn ResponseFormatter,
    verbose: &Verbosity,
) -> Result<(), ErrorKind> {
    // In case the log level is set to info, we want to show the detailed
    // response output. Otherwise, we only show the essential information
    // (typically the status code and the URL, but this is dependent on the
    // formatter).
    let out = if verbose.log_level() >= log::Level::Info {
        formatter.format_detailed_response(response.body())
    } else {
        formatter.format_response(response.body())
    };

    if let Some(pb) = progress_bar {
        pb.inc(1);
        pb.set_message(out.clone());
        if verbose.log_level() >= log::Level::Info {
            pb.println(out);
        }
    } else if verbose.log_level() >= log::Level::Info
        || (!response.status().is_success() && !response.status().is_excluded())
    {
        writeln!(output, "{out}")?;
    }
    Ok(())
}

>>>>>>> 1c9d5918
fn get_failed_urls(stats: &mut ResponseStats) -> Vec<(InputSource, Url)> {
    stats
        .error_map
        .iter()
        .flat_map(|(source, set)| {
            set.iter()
                .map(move |ResponseBody { uri, status: _ }| (source, uri))
        })
        .filter_map(|(source, uri)| {
            if uri.is_data() || uri.is_mail() || uri.is_file() {
                None
            } else {
                match Url::try_from(uri.as_str()) {
                    Ok(url) => Some((source.clone(), url)),
                    Err(_) => None,
                }
            }
        })
        .collect()
}

#[cfg(test)]
mod tests {
    use http::StatusCode;
<<<<<<< HEAD
    use lychee_lib::{ClientBuilder, ErrorKind, Uri};

    use super::*;

=======
    use log::info;
    use lychee_lib::{CacheStatus, ClientBuilder, ErrorKind, Uri};

    use super::*;

    #[test]
    fn test_skip_cached_responses_in_progress_output() {
        let mut buf = Vec::new();
        let response = Response::new(
            Uri::try_from("http://127.0.0.1").unwrap(),
            Status::Cached(CacheStatus::Ok(200)),
            InputSource::Stdin,
        );
        let formatter = get_response_formatter(&options::OutputMode::Plain);
        show_progress(
            &mut buf,
            None,
            &response,
            formatter.as_ref(),
            &Verbosity::default(),
        )
        .unwrap();

        info!("{:?}", String::from_utf8_lossy(&buf));
        assert!(buf.is_empty());
    }

    #[test]
    fn test_show_cached_responses_in_progress_debug_output() {
        let mut buf = Vec::new();
        let response = Response::new(
            Uri::try_from("http://127.0.0.1").unwrap(),
            Status::Cached(CacheStatus::Ok(200)),
            InputSource::Stdin,
        );
        let formatter = get_response_formatter(&options::OutputMode::Plain);
        show_progress(
            &mut buf,
            None,
            &response,
            formatter.as_ref(),
            &Verbosity::debug(),
        )
        .unwrap();

        assert!(!buf.is_empty());
        let buf = String::from_utf8_lossy(&buf);
        assert_eq!(buf, "[200] http://127.0.0.1/ | OK (cached)\n");
    }

>>>>>>> 1c9d5918
    #[tokio::test]
    async fn test_invalid_url() {
        let client = ClientBuilder::builder().build().client().unwrap();
        let uri = Uri::try_from("http://\"").unwrap();
        let response = client.check_website(&uri, None).await.unwrap();
        assert!(matches!(
            response,
            Status::Unsupported(ErrorKind::BuildRequestClient(_))
        ));
    }

    #[test]
    fn test_cache_by_default() {
        assert!(!ignore_cache(
            &Uri::try_from("https://[::1]").unwrap(),
            &Status::Ok(StatusCode::OK),
            &HashSet::default()
        ));
    }

    #[test]
    // Cache is ignored for file URLs
    fn test_cache_ignore_file_urls() {
        assert!(ignore_cache(
            &Uri::try_from("file:///home").unwrap(),
            &Status::Ok(StatusCode::OK),
            &HashSet::default()
        ));
    }

    #[test]
    // Cache is ignored for unsupported status
    fn test_cache_ignore_unsupported_status() {
        assert!(ignore_cache(
            &Uri::try_from("https://[::1]").unwrap(),
            &Status::Unsupported(ErrorKind::EmptyUrl),
            &HashSet::default()
        ));
    }

    #[test]
    // Cache is ignored for unknown status
    fn test_cache_ignore_unknown_status() {
        assert!(ignore_cache(
            &Uri::try_from("https://[::1]").unwrap(),
            &Status::UnknownStatusCode(StatusCode::IM_A_TEAPOT),
            &HashSet::default()
        ));
    }

    #[test]
    fn test_cache_ignore_excluded_status() {
        // Cache is ignored for excluded status codes
        let exclude = [StatusCode::OK.as_u16()].iter().copied().collect();

        assert!(ignore_cache(
            &Uri::try_from("https://[::1]").unwrap(),
            &Status::Ok(StatusCode::OK),
            &exclude
        ));
    }
}<|MERGE_RESOLUTION|>--- conflicted
+++ resolved
@@ -145,70 +145,31 @@
 // the show_results_task to finish
 async fn send_inputs_loop<S>(
     requests: S,
-<<<<<<< HEAD
-    send_req: mpsc::Sender<Result<Request>>,
+    send_req: mpsc::Sender<Result<Request, RequestError>>,
     progress: &Progress,
-) -> Result<()>
-=======
-    send_req: mpsc::Sender<Result<Request, RequestError>>,
-    bar: Option<ProgressBar>,
 ) -> Result<(), ErrorKind>
->>>>>>> 1c9d5918
 where
     S: futures::Stream<Item = Result<Request, RequestError>>,
 {
     tokio::pin!(requests);
     while let Some(request) = requests.next().await {
-<<<<<<< HEAD
-        let request = request?;
         progress.inc_length(1);
-        send_req
-            .send(Ok(request))
-            .await
-            .expect("Cannot send request");
-=======
-        if let Some(pb) = &bar {
-            pb.inc_length(1);
-            match &request {
-                Ok(x) => pb.set_message(x.to_string()),
-                Err(e) => pb.set_message(e.to_string()),
-            }
-        }
         send_req.send(request).await.expect("Cannot send request");
->>>>>>> 1c9d5918
     }
     Ok(())
 }
 
 /// Reads from the request channel and updates the progress bar status
-<<<<<<< HEAD
 async fn collect_responses(
-    mut recv_resp: mpsc::Receiver<Response>,
+    mut recv_resp: mpsc::Receiver<Result<Response, ErrorKind>>,
     progress: Progress,
     formatter: Box<dyn ResponseFormatter>,
     mut stats: ResponseStats,
-) -> Result<ResponseStats> {
+) -> Result<ResponseStats, ErrorKind> {
     while let Some(response) = recv_resp.recv().await {
+        let response = response?;
         let out = formatter.format_response(response.body());
         progress.show(out)?;
-=======
-async fn progress_bar_task(
-    mut recv_resp: mpsc::Receiver<Result<Response, ErrorKind>>,
-    verbose: Verbosity,
-    pb: Option<ProgressBar>,
-    formatter: Box<dyn ResponseFormatter>,
-    mut stats: ResponseStats,
-) -> Result<(Option<ProgressBar>, ResponseStats), ErrorKind> {
-    while let Some(response) = recv_resp.recv().await {
-        let response = response?;
-        show_progress(
-            &mut io::stderr(),
-            pb.as_ref(),
-            &response,
-            formatter.as_ref(),
-            &verbose,
-        )?;
->>>>>>> 1c9d5918
         stats.add(response);
     }
     Ok(stats)
@@ -340,40 +301,6 @@
         || status_code_excluded
 }
 
-<<<<<<< HEAD
-=======
-fn show_progress(
-    output: &mut dyn Write,
-    progress_bar: Option<&ProgressBar>,
-    response: &Response,
-    formatter: &dyn ResponseFormatter,
-    verbose: &Verbosity,
-) -> Result<(), ErrorKind> {
-    // In case the log level is set to info, we want to show the detailed
-    // response output. Otherwise, we only show the essential information
-    // (typically the status code and the URL, but this is dependent on the
-    // formatter).
-    let out = if verbose.log_level() >= log::Level::Info {
-        formatter.format_detailed_response(response.body())
-    } else {
-        formatter.format_response(response.body())
-    };
-
-    if let Some(pb) = progress_bar {
-        pb.inc(1);
-        pb.set_message(out.clone());
-        if verbose.log_level() >= log::Level::Info {
-            pb.println(out);
-        }
-    } else if verbose.log_level() >= log::Level::Info
-        || (!response.status().is_success() && !response.status().is_excluded())
-    {
-        writeln!(output, "{out}")?;
-    }
-    Ok(())
-}
-
->>>>>>> 1c9d5918
 fn get_failed_urls(stats: &mut ResponseStats) -> Vec<(InputSource, Url)> {
     stats
         .error_map
@@ -398,63 +325,10 @@
 #[cfg(test)]
 mod tests {
     use http::StatusCode;
-<<<<<<< HEAD
     use lychee_lib::{ClientBuilder, ErrorKind, Uri};
 
     use super::*;
 
-=======
-    use log::info;
-    use lychee_lib::{CacheStatus, ClientBuilder, ErrorKind, Uri};
-
-    use super::*;
-
-    #[test]
-    fn test_skip_cached_responses_in_progress_output() {
-        let mut buf = Vec::new();
-        let response = Response::new(
-            Uri::try_from("http://127.0.0.1").unwrap(),
-            Status::Cached(CacheStatus::Ok(200)),
-            InputSource::Stdin,
-        );
-        let formatter = get_response_formatter(&options::OutputMode::Plain);
-        show_progress(
-            &mut buf,
-            None,
-            &response,
-            formatter.as_ref(),
-            &Verbosity::default(),
-        )
-        .unwrap();
-
-        info!("{:?}", String::from_utf8_lossy(&buf));
-        assert!(buf.is_empty());
-    }
-
-    #[test]
-    fn test_show_cached_responses_in_progress_debug_output() {
-        let mut buf = Vec::new();
-        let response = Response::new(
-            Uri::try_from("http://127.0.0.1").unwrap(),
-            Status::Cached(CacheStatus::Ok(200)),
-            InputSource::Stdin,
-        );
-        let formatter = get_response_formatter(&options::OutputMode::Plain);
-        show_progress(
-            &mut buf,
-            None,
-            &response,
-            formatter.as_ref(),
-            &Verbosity::debug(),
-        )
-        .unwrap();
-
-        assert!(!buf.is_empty());
-        let buf = String::from_utf8_lossy(&buf);
-        assert_eq!(buf, "[200] http://127.0.0.1/ | OK (cached)\n");
-    }
-
->>>>>>> 1c9d5918
     #[tokio::test]
     async fn test_invalid_url() {
         let client = ClientBuilder::builder().build().client().unwrap();
