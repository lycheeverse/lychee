--- conflicted
+++ resolved
@@ -42,21 +42,7 @@
     let pb = if params.cfg.no_progress {
         None
     } else {
-<<<<<<< HEAD
-        let bar = ProgressBar::new_spinner().with_style(
-            ProgressStyle::with_template(
-                "{spinner:.197.bright} {pos}/{len:.dim} ETA {eta} {bar:.dim} {wide_msg}",
-            )
-            .expect("Valid progress bar"),
-        );
-        bar.set_length(0);
-        bar.set_message("Extracting links");
-        // report status _at least_ every 500ms
-        bar.enable_steady_tick(Duration::from_millis(500));
-        Some(bar)
-=======
         Some(init_progress_bar())
->>>>>>> 5ab90ba3
     };
 
     // Start receiving requests
@@ -141,11 +127,10 @@
 
 fn init_progress_bar() -> ProgressBar {
     let bar = ProgressBar::new_spinner().with_style(
-        ProgressStyle::default_bar()
-            .template(
-                "{spinner:.red.bright} {pos}/{len:.dim} [{elapsed_precise}] {bar:25} {wide_msg}",
-            )
-            .expect("Valid progress bar"),
+        ProgressStyle::with_template(
+            "{spinner:.197.bright} {pos}/{len:.dim} ETA {eta} {bar:.dim} {wide_msg}",
+        )
+        .expect("Valid progress bar"),
     );
     bar.set_length(0);
     bar.set_message("Extracting links");
