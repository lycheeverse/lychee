--- conflicted
+++ resolved
@@ -33,29 +33,8 @@
         .map(|value| StatusCode::from_u16(*value))
         .collect::<Result<HashSet<_>, _>>()?;
 
-<<<<<<< HEAD
-    // `exclude_mail` will be removed in 1.0. Until then, we need to support it.
-    // Therefore, we need to check if both `include_mail` and `exclude_mail` are set to `true`
-    // and return an error if that's the case.
-    if cfg.include_mail && cfg.exclude_mail {
-        return Err(anyhow::anyhow!(
-            "Cannot set both `include-mail` and `exclude-mail` to true"
-        ));
-    }
-
-    // By default, clap sets `exclude_mail` to `false`.
-    // Therefore, we need to check if `exclude_mail` is explicitly set to
-    // `true`. If so, we need to set `include_mail` to `false`.
-    // Otherwise, we use the value of `include_mail`.
-    let include_mail = if cfg.exclude_mail {
-        false
-    } else {
-        cfg.include_mail
-    };
     let headers = HeaderMap::from_header_pairs(&cfg.header)?;
 
-=======
->>>>>>> 874b0f0c
     ClientBuilder::builder()
         .remaps(remaps)
         .base(cfg.base_url.clone())
