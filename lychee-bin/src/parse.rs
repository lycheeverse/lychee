--- conflicted
+++ resolved
@@ -60,8 +60,6 @@
     use super::*;
 
     #[test]
-<<<<<<< HEAD
-=======
     fn test_parse_custom_headers() {
         let mut custom = HeaderMap::new();
         custom.insert(header::ACCEPT, "text/html".parse().unwrap());
@@ -79,7 +77,6 @@
     }
 
     #[test]
->>>>>>> 5c534f72
     fn test_parse_remap() {
         let remaps =
             parse_remaps(&["https://example.com http://127.0.0.1:8080".to_string()]).unwrap();
