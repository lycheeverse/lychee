use crate::parse::{parse_base, parse_statuscodes};
use crate::verbosity::{Verbosity, WarnLevel};
use anyhow::{anyhow, Context, Error, Result};
use clap::{arg, Parser};
use const_format::{concatcp, formatcp};
use lychee_lib::{
    Base, Input, DEFAULT_MAX_REDIRECTS, DEFAULT_MAX_RETRIES, DEFAULT_RETRY_WAIT_TIME_SECS,
    DEFAULT_TIMEOUT_SECS, DEFAULT_USER_AGENT,
};
use secrecy::{ExposeSecret, SecretString};
use serde::Deserialize;
use std::{collections::HashSet, fs, io::ErrorKind, path::PathBuf, str::FromStr, time::Duration};

pub(crate) const LYCHEE_IGNORE_FILE: &str = ".lycheeignore";
pub(crate) const LYCHEE_CACHE_FILE: &str = ".lycheecache";

const DEFAULT_METHOD: &str = "get";
const DEFAULT_MAX_CACHE_AGE: &str = "1d";
const DEFAULT_MAX_CONCURRENCY: usize = 128;

// this exists because clap requires `&str` type values for defaults
// whereas serde expects owned `String` types
// (we can't use e.g. `TIMEOUT` or `timeout()` which gets created for serde)
const MAX_CONCURRENCY_STR: &str = concatcp!(DEFAULT_MAX_CONCURRENCY);
const MAX_CACHE_AGE_STR: &str = concatcp!(DEFAULT_MAX_CACHE_AGE);
const MAX_REDIRECTS_STR: &str = concatcp!(DEFAULT_MAX_REDIRECTS);
const MAX_RETRIES_STR: &str = concatcp!(DEFAULT_MAX_RETRIES);
const HELP_MSG_CACHE: &str = formatcp!(
    "Use request cache stored on disk at `{}`",
    LYCHEE_CACHE_FILE,
);
const TIMEOUT_STR: &str = concatcp!(DEFAULT_TIMEOUT_SECS);
const RETRY_WAIT_TIME_STR: &str = concatcp!(DEFAULT_RETRY_WAIT_TIME_SECS);

#[derive(Debug, Deserialize, Clone)]
pub(crate) enum Format {
    Compact,
    Detailed,
    Json,
    Markdown,
    Raw,
}

impl FromStr for Format {
    type Err = Error;
    fn from_str(format: &str) -> Result<Self, Self::Err> {
        match format.to_lowercase().as_str() {
            "compact" | "string" => Ok(Format::Compact),
            "detailed" => Ok(Format::Detailed),
            "json" => Ok(Format::Json),
            "markdown" | "md" => Ok(Format::Markdown),
            "raw" => Ok(Format::Raw),
            _ => Err(anyhow!("Unknown format {}", format)),
        }
    }
}

impl Default for Format {
    fn default() -> Self {
        Format::Compact
    }
}

// Macro for generating default functions to be used by serde
macro_rules! default_function {
    ( $( $name:ident : $T:ty = $e:expr; )* ) => {
        $(
            #[allow(clippy::missing_const_for_fn)]
            fn $name() -> $T {
                $e
            }
        )*
    };
}

// Generate the functions for serde defaults
default_function! {
    max_redirects: usize = DEFAULT_MAX_REDIRECTS;
    max_retries: u64 = DEFAULT_MAX_RETRIES;
    max_concurrency: usize = DEFAULT_MAX_CONCURRENCY;
    max_cache_age: Duration = humantime::parse_duration(DEFAULT_MAX_CACHE_AGE).unwrap();
    user_agent: String = DEFAULT_USER_AGENT.to_string();
    timeout: usize = DEFAULT_TIMEOUT_SECS;
    retry_wait_time: usize = DEFAULT_RETRY_WAIT_TIME_SECS;
    method: String = DEFAULT_METHOD.to_string();
}

// Macro for merging configuration values
macro_rules! fold_in {
    ( $cli:ident , $toml:ident ; $( $key:ident : $default:expr; )* ) => {
        $(
            if $cli.$key == $default && $toml.$key != $default {
                $cli.$key = $toml.$key;
            }
        )*
    };
}

#[derive(Parser, Debug)]
#[command(version, about)]
/// A fast, async link checker
///
/// Finds broken URLs and mail addresses inside Markdown, HTML,
/// `reStructuredText`, websites and more!
pub(crate) struct LycheeOptions {
    /// The inputs (where to get links to check from).
    /// These can be: files (e.g. `README.md`), file globs (e.g. `"~/git/*/README.md"`),
    /// remote URLs (e.g. `https://example.com/README.md`) or standard input (`-`).
    /// NOTE: Use `--` to separate inputs from options that allow multiple arguments.
    #[arg(name = "inputs", required = true)]
    raw_inputs: Vec<String>,

    /// Configuration file to use
    #[arg(short, long = "config", default_value = "./lychee.toml")]
    pub(crate) config_file: String,

    #[command(flatten)]
    pub(crate) config: Config,
}

impl LycheeOptions {
    /// Get parsed inputs from options.
    // This depends on the config, which is why a method is required (we could
    // accept a `Vec<Input>` in `LycheeOptions` and do the conversion there, but
    // we wouldn't get access to `glob_ignore_case`.
    pub(crate) fn inputs(&self) -> Result<Vec<Input>> {
        let excluded = if self.config.exclude_path.is_empty() {
            None
        } else {
            Some(self.config.exclude_path.clone())
        };
        self.raw_inputs
            .iter()
            .map(|s| Input::new(s, None, self.config.glob_ignore_case, excluded.clone()))
            .collect::<Result<_, _>>()
            .context("Cannot parse inputs from arguments")
    }
}

#[allow(clippy::struct_excessive_bools)]
#[derive(Parser, Debug, Deserialize, Clone)]
pub(crate) struct Config {
    /// Verbose program output
<<<<<<< HEAD
    #[clap(flatten)]
    pub(crate) verbose: Verbosity<WarnLevel>,
=======
    #[arg(short, long)]
    #[serde(default)]
    pub(crate) verbose: bool,
>>>>>>> c2bb1c42

    /// Do not show progress bar.
    /// This is recommended for non-interactive shells (e.g. for continuous integration)
    #[arg(short, long, verbatim_doc_comment)]
    #[serde(default)]
    pub(crate) no_progress: bool,

    #[arg(help = HELP_MSG_CACHE)]
    #[arg(long)]
    #[serde(default)]
    pub(crate) cache: bool,

    /// Discard all cached requests older than this duration
    #[arg(
        long,
        value_parser = humantime::parse_duration,
        default_value = &MAX_CACHE_AGE_STR
    )]
    #[serde(default = "max_cache_age")]
    #[serde(with = "humantime_serde")]
    pub(crate) max_cache_age: Duration,

    /// Don't perform any link checking.
    /// Instead, dump all the links extracted from inputs that would be checked
    #[arg(long)]
    #[serde(default)]
    pub(crate) dump: bool,

    /// Maximum number of allowed redirects
    #[arg(short, long, default_value = &MAX_REDIRECTS_STR)]
    #[serde(default = "max_redirects")]
    pub(crate) max_redirects: usize,

    /// Maximum number of retries per request
    #[arg(long, default_value = &MAX_RETRIES_STR)]
    #[serde(default = "max_retries")]
    pub(crate) max_retries: u64,

    /// Maximum number of concurrent network requests
    #[arg(long, default_value = &MAX_CONCURRENCY_STR)]
    #[serde(default = "max_concurrency")]
    pub(crate) max_concurrency: usize,

    /// Number of threads to utilize.
    /// Defaults to number of cores available to the system
    #[arg(short = 'T', long)]
    #[serde(default)]
    pub(crate) threads: Option<usize>,

    /// User agent
    #[arg(short, long, default_value = DEFAULT_USER_AGENT)]
    #[serde(default = "user_agent")]
    pub(crate) user_agent: String,

    /// Proceed for server connections considered insecure (invalid TLS)
    #[arg(short, long)]
    #[serde(default)]
    pub(crate) insecure: bool,

    /// Only test links with the given schemes (e.g. http and https)
    #[arg(short, long)]
    #[serde(default)]
    pub(crate) scheme: Vec<String>,

    /// Only check local files and block network requests.
    #[arg(long)]
    #[serde(default)]
    pub(crate) offline: bool,

    /// URLs to check (supports regex). Has preference over all excludes.
    #[arg(long)]
    #[serde(default)]
    pub(crate) include: Vec<String>,

    /// Exclude URLs and mail addresses from checking (supports regex)
    #[arg(long)]
    #[serde(default)]
    pub(crate) exclude: Vec<String>,

    /// Deprecated; use `--exclude-path` instead
    #[arg(long)]
    #[serde(default)]
    pub(crate) exclude_file: Vec<String>,

    /// Exclude file path from getting checked.
    #[arg(long)]
    #[serde(default)]
    pub(crate) exclude_path: Vec<PathBuf>,

    /// Exclude all private IPs from checking.
    /// Equivalent to `--exclude-private --exclude-link-local --exclude-loopback`
    #[arg(short = 'E', long, verbatim_doc_comment)]
    #[serde(default)]
    pub(crate) exclude_all_private: bool,

    /// Exclude private IP address ranges from checking
    #[arg(long)]
    #[serde(default)]
    pub(crate) exclude_private: bool,

    /// Exclude link-local IP address range from checking
    #[arg(long)]
    #[serde(default)]
    pub(crate) exclude_link_local: bool,

    /// Exclude loopback IP address range and localhost from checking
    #[arg(long)]
    #[serde(default)]
    pub(crate) exclude_loopback: bool,

    /// Exclude all mail addresses from checking
    #[arg(long)]
    #[serde(default)]
    pub(crate) exclude_mail: bool,

    /// Remap URI matching pattern to different URI
    #[serde(default)]
    #[arg(long)]
    pub(crate) remap: Vec<String>,

    /// Custom request header
    #[arg(long)]
    #[serde(default)]
    pub(crate) header: Vec<String>,

    /// Comma-separated list of accepted status codes for valid links
    #[arg(short, long, value_parser = parse_statuscodes)]
    #[serde(default)]
    pub(crate) accept: Option<HashSet<u16>>,

    /// Website timeout in seconds from connect to response finished
    #[arg(short, long, default_value = &TIMEOUT_STR)]
    #[serde(default = "timeout")]
    pub(crate) timeout: usize,

    /// Minimum wait time in seconds between retries of failed requests
    #[arg(short, long, default_value = &RETRY_WAIT_TIME_STR)]
    #[serde(default = "retry_wait_time")]
    pub(crate) retry_wait_time: usize,

    /// Request method
    // Using `-X` as a short param similar to curl
    #[arg(short = 'X', long, default_value = DEFAULT_METHOD)]
    #[serde(default = "method")]
    pub(crate) method: String,

    /// Base URL or website root directory to check relative URLs
    /// e.g. https://example.com or `/path/to/public`
    #[arg(short, long, value_parser= parse_base)]
    #[serde(default)]
    pub(crate) base: Option<Base>,

    /// Basic authentication support. E.g. `username:password`
    #[arg(long)]
    #[serde(default)]
    pub(crate) basic_auth: Option<String>,

    /// GitHub API token to use when checking github.com links, to avoid rate limiting
    #[arg(long, env = "GITHUB_TOKEN", hide_env_values = true)]
    #[serde(default)]
    pub(crate) github_token: Option<SecretString>,

    /// Skip missing input files (default is to error if they don't exist)
    #[arg(long)]
    #[serde(default)]
    pub(crate) skip_missing: bool,

    /// Find links in verbatim sections like `pre`- and `code` blocks
    #[arg(long)]
    #[serde(default)]
    pub(crate) include_verbatim: bool,

    /// Ignore case when expanding filesystem path glob inputs
    #[arg(long)]
    #[serde(default)]
    pub(crate) glob_ignore_case: bool,

    /// Output file of status report
    #[arg(short, long, value_parser)]
    #[serde(default)]
    pub(crate) output: Option<PathBuf>,

    /// Output format of final status report (compact, detailed, json, markdown)
    #[arg(short, long, default_value = "compact")]
    #[serde(default)]
    pub(crate) format: Format,

    /// When HTTPS is available, treat HTTP links as errors
    #[arg(long)]
    #[serde(default)]
    pub(crate) require_https: bool,
}

impl Config {
    /// Load configuration from a file
    pub(crate) fn load_from_file(path: &str) -> Result<Option<Config>> {
        // Read configuration file
        let result = fs::read(path);

        // Ignore a file-not-found error
        let contents = match result {
            Ok(c) => c,
            Err(e) => {
                return match e.kind() {
                    ErrorKind::NotFound => Ok(None),
                    _ => Err(Error::from(e)),
                }
            }
        };

        Ok(Some(toml::from_slice(&contents)?))
    }

    /// Merge the configuration from TOML into the CLI configuration
    pub(crate) fn merge(&mut self, toml: Config) {
        fold_in! {
            // Destination and source configs
            self, toml;

            // Keys with defaults to assign
            verbose: Verbosity::new(0, 0);
            cache: false;
            no_progress: false;
            max_redirects: DEFAULT_MAX_REDIRECTS;
            max_retries: DEFAULT_MAX_RETRIES;
            max_concurrency: DEFAULT_MAX_CONCURRENCY;
            max_cache_age: humantime::parse_duration(DEFAULT_MAX_CACHE_AGE).unwrap();
            threads: None;
            user_agent: DEFAULT_USER_AGENT;
            insecure: false;
            scheme: Vec::<String>::new();
            include: Vec::<String>::new();
            exclude: Vec::<String>::new();
            exclude_file: Vec::<String>::new(); // deprecated
            exclude_path: Vec::<PathBuf>::new();
            exclude_all_private: false;
            exclude_private: false;
            exclude_link_local: false;
            exclude_loopback: false;
            exclude_mail: false;
            remap: Vec::<String>::new();
            header: Vec::<String>::new();
            accept: None;
            timeout: DEFAULT_TIMEOUT_SECS;
            retry_wait_time: DEFAULT_RETRY_WAIT_TIME_SECS;
            method: DEFAULT_METHOD;
            base: None;
            basic_auth: None;
            skip_missing: false;
            include_verbatim: false;
            glob_ignore_case: false;
            output: None;
            require_https: false;
        }

        if self
            .github_token
            .as_ref()
            .map(ExposeSecret::expose_secret)
            .is_none()
            && toml
                .github_token
                .as_ref()
                .map(ExposeSecret::expose_secret)
                .is_some()
        {
            self.github_token = toml.github_token;
        }
    }
}<|MERGE_RESOLUTION|>--- conflicted
+++ resolved
@@ -114,7 +114,7 @@
     #[arg(short, long = "config", default_value = "./lychee.toml")]
     pub(crate) config_file: String,
 
-    #[command(flatten)]
+    #[clap(flatten)]
     pub(crate) config: Config,
 }
 
@@ -141,14 +141,8 @@
 #[derive(Parser, Debug, Deserialize, Clone)]
 pub(crate) struct Config {
     /// Verbose program output
-<<<<<<< HEAD
     #[clap(flatten)]
     pub(crate) verbose: Verbosity<WarnLevel>,
-=======
-    #[arg(short, long)]
-    #[serde(default)]
-    pub(crate) verbose: bool,
->>>>>>> c2bb1c42
 
     /// Do not show progress bar.
     /// This is recommended for non-interactive shells (e.g. for continuous integration)
