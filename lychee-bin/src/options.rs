--- conflicted
+++ resolved
@@ -18,20 +18,8 @@
 // this exists because structopt requires `&str` type values for defaults
 // whereas serde expects owned `String` types
 // (we can't use e.g. `TIMEOUT` or `timeout()` which gets created for serde)
-<<<<<<< HEAD
-lazy_static! {
-    static ref MAX_CONCURRENCY_STR: String = DEFAULT_MAX_CONCURRENCY.to_string();
-    static ref MAX_REDIRECTS_STR: String = DEFAULT_MAX_REDIRECTS.to_string();
-    static ref MAX_CACHE_AGE_STR: String = DEFAULT_MAX_CACHE_AGE.to_string();
-    static ref MAX_RETRIES_STR: String = DEFAULT_MAX_RETRIES.to_string();
-    static ref STRUCTOPT_HELP_MSG_CACHE: String = format!(
-        "Use request cache stored on disk at `{}`",
-        LYCHEE_CACHE_FILE
-    );
-    static ref STRUCTOPT_HELP_MSG_IGNORE_FILE: String = format!(
-        "File or files that contain URLs to be excluded from checking. Regular
-=======
-const MAX_CONCURRENCY_STR: &str = concatcp!(MAX_CONCURRENCY);
+const MAX_CONCURRENCY_STR: &str = concatcp!(DEFAULT_MAX_CONCURRENCY);
+const MAX_CACHE_AGE_STR: &str = concatcp!(DEFAULT_MAX_CACHE_AGE);
 const MAX_REDIRECTS_STR: &str = concatcp!(DEFAULT_MAX_REDIRECTS);
 const MAX_RETRIES_STR: &str = concatcp!(DEFAULT_MAX_RETRIES);
 const STRUCTOPT_HELP_MSG_CACHE: &str = formatcp!(
@@ -40,7 +28,6 @@
 );
 const STRUCTOPT_HELP_MSG_IGNORE_FILE: &str = formatcp!(
     "File or files that contain URLs to be excluded from checking. Regular
->>>>>>> 71ed0d9d
 expressions supported; one pattern per line. Automatically excludes
 patterns from `{}` if file exists",
     LYCHEE_IGNORE_FILE,
