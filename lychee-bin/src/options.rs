--- conflicted
+++ resolved
@@ -744,16 +744,10 @@
             exclude_file: Vec::<String>::new(); // deprecated
             exclude_link_local: false;
             exclude_loopback: false;
-<<<<<<< HEAD
-            exclude_mail: false;
             exclude_path: Vec::<PathBuf>::new();
             exclude_private: false;
             exclude: Vec::<String>::new();
             extensions: FileType::default_extensions();
-=======
-            format: StatsFormat::default();
-            remap: Vec::<String>::new();
->>>>>>> 874b0f0c
             fallback_extensions: Vec::<String>::new();
             format: StatsFormat::default();
             glob_ignore_case: false;
