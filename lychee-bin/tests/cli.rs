#[cfg(test)]
mod cli {
    use std::{
        collections::{HashMap, HashSet},
        error::Error,
        fs::{self, File},
        io::Write,
        path::{Path, PathBuf},
        time::Duration,
    };

    use anyhow::anyhow;
    use assert_cmd::Command;
    use assert_json_diff::assert_json_include;
    use http::{Method, StatusCode};
    use lychee_lib::{InputSource, ResponseBody};
    use predicates::{
        prelude::{predicate, PredicateBooleanExt},
        str::{contains, is_empty},
    };
    use pretty_assertions::assert_eq;
    use regex::Regex;
    use serde::Serialize;
    use serde_json::Value;
    use tempfile::NamedTempFile;
    use uuid::Uuid;
    use wiremock::{matchers::basic_auth, Mock, ResponseTemplate};

    type Result<T> = std::result::Result<T, Box<dyn Error>>;

    // The lychee cache file name is used for some tests.
    // Since it is currently static and can't be overwritten, declare it as a
    // constant.
    const LYCHEE_CACHE_FILE: &str = ".lycheecache";

    /// Helper macro to create a mock server which returns a custom status code.
    macro_rules! mock_server {
        ($status:expr $(, $func:tt ($($arg:expr),*))*) => {{
            let mock_server = wiremock::MockServer::start().await;
            let response_template = wiremock::ResponseTemplate::new(http::StatusCode::from($status));
            let template = response_template$(.$func($($arg),*))*;
            wiremock::Mock::given(wiremock::matchers::method("GET")).respond_with(template).mount(&mock_server).await;
            mock_server
        }};
    }

    /// Helper macro to create a mock server which returns a 200 OK and a custom response body.
    macro_rules! mock_response {
        ($body:expr) => {{
            let mock_server = wiremock::MockServer::start().await;
            let template = wiremock::ResponseTemplate::new(200).set_body_string($body);
            wiremock::Mock::given(wiremock::matchers::method("GET"))
                .respond_with(template)
                .mount(&mock_server)
                .await;
            mock_server
        }};
    }

    /// Gets the "main" binary name (e.g. `lychee`)
    fn main_command() -> Command {
        Command::cargo_bin(env!("CARGO_PKG_NAME")).expect("Couldn't get cargo package name")
    }

    /// Helper function to get the root path of the project.
    fn root_path() -> PathBuf {
        Path::new(env!("CARGO_MANIFEST_DIR"))
            .parent()
            .unwrap()
            .to_path_buf()
    }

    /// Helper function to get the path to the fixtures directory.
    fn fixtures_path() -> PathBuf {
        root_path().join("fixtures")
    }

    #[derive(Default, Serialize)]
    struct MockResponseStats {
        detailed_stats: bool,
        total: usize,
        successful: usize,
        unknown: usize,
        unsupported: usize,
        timeouts: usize,
        redirects: usize,
        excludes: usize,
        errors: usize,
        cached: usize,
        success_map: HashMap<InputSource, HashSet<ResponseBody>>,
        error_map: HashMap<InputSource, HashSet<ResponseBody>>,
        suggestion_map: HashMap<InputSource, HashSet<ResponseBody>>,
        excluded_map: HashMap<InputSource, HashSet<ResponseBody>>,
    }

    /// Helper macro to test the output of the JSON format.
    macro_rules! test_json_output {
        ($test_file:expr, $expected:expr $(, $arg:expr)*) => {{
            let mut cmd = main_command();
            let test_path = fixtures_path().join($test_file);
            let outfile = format!("{}.json", uuid::Uuid::new_v4());

            cmd$(.arg($arg))*.arg("--output").arg(&outfile).arg("--format").arg("json").arg(test_path).assert().success();

            let output = std::fs::read_to_string(&outfile)?;
            std::fs::remove_file(outfile)?;

            let actual: Value = serde_json::from_str(&output)?;
            let expected: Value = serde_json::to_value(&$expected)?;

            assert_json_include!(actual: actual, expected: expected);
            Ok(())
        }};
    }

    /// Test that the default report output format (compact) and mode (color)
    /// prints the failed URLs as well as their status codes on error. Make
    /// sure that the status code only occurs once.
    #[test]
    fn test_compact_output_format_contains_status() -> Result<()> {
        let test_path = fixtures_path().join("TEST_INVALID_URLS.html");

        let mut cmd = main_command();
        cmd.arg("--format")
            .arg("compact")
            .arg("--mode")
            .arg("color")
            .arg(test_path)
            .env("FORCE_COLOR", "1")
            .assert()
            .failure()
            .code(2);

        let output = cmd.output()?;

        // Check that the output contains the status code (once) and the URL
        let output_str = String::from_utf8_lossy(&output.stdout);

        // The expected output is as follows:
        // "Find details below."
        // [EMPTY LINE]
        // [path/to/file]:
        //      [400] https://httpbin.org/status/404
        //      [500] https://httpbin.org/status/500
        //      [502] https://httpbin.org/status/502
        // (the order of the URLs may vary)

        // Check that the output contains the file path
        assert!(output_str.contains("TEST_INVALID_URLS.html"));

        let re = Regex::new(r"\s{5}\[\d{3}\] https://httpbin\.org/status/\d{3}").unwrap();
        let matches: Vec<&str> = re.find_iter(&output_str).map(|m| m.as_str()).collect();

        // Check that the status code occurs only once
        assert_eq!(matches.len(), 3);

        Ok(())
    }

    /// Test JSON output format
    #[tokio::test]
    async fn test_json_output() -> Result<()> {
        // Server that returns a bunch of 200 OK responses
        let mock_server_ok = mock_server!(StatusCode::OK);
        let mut cmd = main_command();
        cmd.arg("--format")
            .arg("json")
            .arg("-vv")
            .arg("--no-progress")
            .arg("-")
            .write_stdin(mock_server_ok.uri())
            .assert()
            .success();
        let output = cmd.output().unwrap();
        let output_json = serde_json::from_slice::<Value>(&output.stdout)?;

        // Check that the output is valid JSON
        assert!(output_json.is_object());
        // Check that the output contains the expected keys
        assert!(output_json.get("detailed_stats").is_some());
        assert!(output_json.get("success_map").is_some());
        assert!(output_json.get("error_map").is_some());
        assert!(output_json.get("excluded_map").is_some());

        // Check the success map
        let success_map = output_json["success_map"].as_object().unwrap();
        assert_eq!(success_map.len(), 1);

        // Get the actual URL from the mock server for comparison
        let mock_url = mock_server_ok.uri();

        // Create the expected success map structure
        let expected_success_map = serde_json::json!({
            "stdin": [
                {
                    "status": {
                        "code": 200,
                        "text": "200 OK"
                    },
                    "url": format!("{mock_url}/"),
                }
            ]
        });

        // Compare the actual success map with the expected one
        assert_eq!(
            success_map,
            expected_success_map.as_object().unwrap(),
            "Success map doesn't match expected structure"
        );

        Ok(())
    }

    /// JSON-formatted output should always be valid JSON.
    /// Additional hints and error messages should be printed to `stderr`.
    /// See https://github.com/lycheeverse/lychee/issues/1355
    #[test]
    fn test_valid_json_output_to_stdout_on_error() -> Result<()> {
        let test_path = fixtures_path().join("TEST_GITHUB_404.md");

        let mut cmd = main_command();
        cmd.arg("--format")
            .arg("json")
            .arg(test_path)
            .assert()
            .failure()
            .code(2);

        let output = cmd.output()?;

        // Check that the output is valid JSON
        assert!(serde_json::from_slice::<Value>(&output.stdout).is_ok());
        Ok(())
    }

    #[test]
    fn test_detailed_json_output_on_error() -> Result<()> {
        let test_path = fixtures_path().join("TEST_DETAILED_JSON_OUTPUT_ERROR.md");

        let mut cmd = main_command();
        cmd.arg("--format")
            .arg("json")
            .arg(&test_path)
            .assert()
            .failure()
            .code(2);

        let output = cmd.output()?;

        // Check that the output is valid JSON
        assert!(serde_json::from_slice::<Value>(&output.stdout).is_ok());

        // Parse site error status from the error_map
        let output_json = serde_json::from_slice::<Value>(&output.stdout).unwrap();
        let site_error_status =
            &output_json["error_map"][&test_path.to_str().unwrap()][0]["status"];

        assert_eq!(
            "error sending request for url (https://expired.badssl.com/) Maybe a certificate error?",
            site_error_status["details"]
        );
        Ok(())
    }

    #[test]
    fn test_exclude_all_private() -> Result<()> {
        test_json_output!(
            "TEST_ALL_PRIVATE.md",
            MockResponseStats {
                total: 7,
                excludes: 7,
                ..MockResponseStats::default()
            },
            "--exclude-all-private"
        )
    }

    #[test]
    fn test_email() -> Result<()> {
        test_json_output!(
            "TEST_EMAIL.md",
            MockResponseStats {
                total: 5,
                excludes: 0,
                successful: 5,
                ..MockResponseStats::default()
            },
            "--include-mail"
        )
    }

    #[test]
    fn test_exclude_email_by_default() -> Result<()> {
        test_json_output!(
            "TEST_EMAIL.md",
            MockResponseStats {
                total: 5,
                excludes: 3,
                successful: 2,
                ..MockResponseStats::default()
            }
        )
    }

    #[test]
    fn test_email_html_with_subject() -> Result<()> {
        let mut cmd = main_command();
        let input = fixtures_path().join("TEST_EMAIL_QUERY_PARAMS.html");

        cmd.arg("--dump")
            .arg(input)
            .arg("--include-mail")
            .assert()
            .success()
            .stdout(contains("hello@example.org?subject=%5BHello%5D"));

        Ok(())
    }

    #[test]
    fn test_email_markdown_with_subject() -> Result<()> {
        let mut cmd = main_command();
        let input = fixtures_path().join("TEST_EMAIL_QUERY_PARAMS.md");

        cmd.arg("--dump")
            .arg(input)
            .arg("--include-mail")
            .assert()
            .success()
            .stdout(contains("hello@example.org?subject=%5BHello%5D"));

        Ok(())
    }

    #[test]
    fn test_stylesheet_misinterpreted_as_email() -> Result<()> {
        test_json_output!(
            "TEST_STYLESHEET_LINK.md",
            MockResponseStats {
                total: 0,
                ..MockResponseStats::default()
            }
        )
    }

    /// Test that a GitHub link can be checked without specifying the token.
    #[test]
    fn test_check_github_no_token() -> Result<()> {
        test_json_output!(
            "TEST_GITHUB.md",
            MockResponseStats {
                total: 1,
                successful: 1,
                ..MockResponseStats::default()
            }
        )
    }

    /// Test unsupported URI schemes
    #[test]
    fn test_unsupported_uri_schemes_are_ignored() {
        let mut cmd = main_command();
        let test_schemes_path = fixtures_path().join("TEST_SCHEMES.txt");

        // Exclude file link because it doesn't exist on the filesystem.
        // (File URIs are absolute paths, which we don't have.)
        // Nevertheless, the `file` scheme should be recognized.
        cmd.arg(test_schemes_path)
            .arg("--exclude")
            .arg("file://")
            .env_clear()
            .assert()
            .success()
            .stdout(contains("3 Total"))
            .stdout(contains("1 OK"))
            .stdout(contains("1 Excluded"));
    }

    #[test]
    fn test_resolve_paths() {
        let mut cmd = main_command();
        let dir = fixtures_path().join("resolve_paths");

        cmd.arg("--offline")
            .arg("--base-url")
            .arg(&dir)
            .arg(dir.join("index.html"))
            .env_clear()
            .assert()
            .success()
            .stdout(contains("3 Total"))
            .stdout(contains("3 OK"));
    }

    #[test]
    fn test_resolve_paths_from_root_dir() {
        let mut cmd = main_command();
        let dir = fixtures_path().join("resolve_paths_from_root_dir");

        cmd.arg("--offline")
            .arg("--include-fragments")
            .arg("--root-dir")
            .arg(&dir)
            .arg(dir.join("nested").join("index.html"))
            .env_clear()
            .assert()
            .failure()
            .stdout(contains("7 Total"))
            .stdout(contains("5 OK"))
            .stdout(contains("2 Errors"));
    }

    #[test]
    fn test_resolve_paths_from_root_dir_and_base_url() {
        let mut cmd = main_command();
        let dir = fixtures_path();

        cmd.arg("--offline")
            .arg("--root-dir")
            .arg("/resolve_paths")
            .arg("--base-url")
            .arg(&dir)
            .arg(dir.join("resolve_paths").join("index.html"))
            .env_clear()
            .assert()
            .success()
            .stdout(contains("3 Total"))
            .stdout(contains("3 OK"));
    }

    #[test]
    fn test_youtube_quirk() {
        let url = "https://www.youtube.com/watch?v=NlKuICiT470&list=PLbWDhxwM_45mPVToqaIZNbZeIzFchsKKQ&index=7";

        main_command()
            .write_stdin(url)
            .arg("--verbose")
            .arg("--no-progress")
            .arg("-")
            .assert()
            .success()
            .stdout(contains("1 Total"))
            .stdout(contains("1 OK"));
    }

    #[test]
    fn test_crates_io_quirk() {
        let url = "https://crates.io/crates/lychee";

        main_command()
            .write_stdin(url)
            .arg("--verbose")
            .arg("--no-progress")
            .arg("-")
            .assert()
            .success()
            .stdout(contains("1 Total"))
            .stdout(contains("1 OK"));
    }

    #[test]
    // Exclude Twitter links because they require login to view tweets.
    // https://techcrunch.com/2023/06/30/twitter-now-requires-an-account-to-view-tweets/
    // https://github.com/zedeus/nitter/issues/919
    fn test_ignored_hosts() {
        let url = "https://twitter.com/zarfeblong/status/1339742840142872577";

        main_command()
            .write_stdin(url)
            .arg("--verbose")
            .arg("--no-progress")
            .arg("-")
            .assert()
            .success()
            .stdout(contains("1 Total"))
            .stdout(contains("1 Excluded"));
    }

    #[tokio::test]
    async fn test_failure_404_link() -> Result<()> {
        let mock_server = mock_server!(StatusCode::NOT_FOUND);
        let dir = tempfile::tempdir()?;
        let file_path = dir.path().join("test.txt");
        let mut file = File::create(&file_path)?;
        writeln!(file, "{}", mock_server.uri())?;

        let mut cmd = main_command();
        cmd.arg(file_path)
            .write_stdin(mock_server.uri())
            .assert()
            .failure()
            .code(2);

        Ok(())
    }

    #[test]
    fn test_schemes() {
        let mut cmd = main_command();
        let test_schemes_path = fixtures_path().join("TEST_SCHEMES.md");

        cmd.arg(test_schemes_path)
            .arg("--scheme")
            .arg("https")
            .arg("--scheme")
            .arg("http")
            .env_clear()
            .assert()
            .success()
            .stdout(contains("3 Total"))
            .stdout(contains("2 OK"))
            .stdout(contains("1 Excluded"));
    }

    #[test]
    fn test_caching_single_file() {
        let mut cmd = main_command();
        // Repetitions in one file shall all be checked and counted only once.
        let test_schemes_path_1 = fixtures_path().join("TEST_REPETITION_1.txt");

        cmd.arg(&test_schemes_path_1)
            .env_clear()
            .assert()
            .success()
            .stdout(contains("1 Total"))
            .stdout(contains("1 OK"));
    }

    #[test]
    // Test that two identical requests don't get executed twice.
    fn test_caching_across_files() -> Result<()> {
        // Repetitions across multiple files shall all be checked only once.
        let repeated_uris = fixtures_path().join("TEST_REPETITION_*.txt");

        test_json_output!(
            repeated_uris,
            MockResponseStats {
                total: 2,
                cached: 1,
                successful: 2,
                excludes: 0,
                ..MockResponseStats::default()
            },
            // Two requests to the same URI may be executed in parallel. As a
            // result, the response might not be cached and the test would be
            // flaky. Therefore limit the concurrency to one request at a time.
            "--max-concurrency",
            "1"
        )
    }

    #[test]
    fn test_failure_github_404_no_token() {
        let mut cmd = main_command();
        let test_github_404_path = fixtures_path().join("TEST_GITHUB_404.md");

        cmd.arg(test_github_404_path)
            .arg("--no-progress")
            .env_clear()
            .assert()
            .failure()
            .code(2)
            .stdout(contains(
                "[404] https://github.com/mre/idiomatic-rust-doesnt-exist-man | Network error: Not Found"
            ))
            .stderr(contains(
                "There were issues with GitHub URLs. You could try setting a GitHub token and running lychee again.",
            ));
    }

    #[tokio::test]
    async fn test_stdin_input() {
        let mut cmd = main_command();
        let mock_server = mock_server!(StatusCode::OK);

        cmd.arg("-")
            .write_stdin(mock_server.uri())
            .assert()
            .success();
    }

    #[tokio::test]
    async fn test_stdin_input_failure() {
        let mut cmd = main_command();
        let mock_server = mock_server!(StatusCode::INTERNAL_SERVER_ERROR);

        cmd.arg("-")
            .write_stdin(mock_server.uri())
            .assert()
            .failure()
            .code(2);
    }

    #[tokio::test]
    async fn test_stdin_input_multiple() {
        let mut cmd = main_command();
        let mock_server_a = mock_server!(StatusCode::OK);
        let mock_server_b = mock_server!(StatusCode::OK);

        // this behavior (treating multiple `-` as separate inputs) is the same as most CLI tools
        // that accept `-` as stdin, e.g. `cat`, `bat`, `grep` etc.
        cmd.arg("-")
            .arg("-")
            .write_stdin(mock_server_a.uri())
            .write_stdin(mock_server_b.uri())
            .assert()
            .success();
    }

    #[test]
    fn test_missing_file_ok_if_skip_missing() {
        let mut cmd = main_command();
        let filename = format!("non-existing-file-{}", uuid::Uuid::new_v4());

        cmd.arg(&filename).arg("--skip-missing").assert().success();
    }

    #[test]
    fn test_skips_hidden_files_by_default() {
        main_command()
            .arg(fixtures_path().join("hidden/"))
            .assert()
            .success()
            .stdout(contains("0 Total"));
    }

    #[test]
    fn test_include_hidden_file() {
        main_command()
            .arg(fixtures_path().join("hidden/"))
            .arg("--hidden")
            .assert()
            .success()
            .stdout(contains("1 Total"));
    }

    #[test]
    fn test_skips_ignored_files_by_default() {
        main_command()
            .arg(fixtures_path().join("ignore/"))
            .assert()
            .success()
            .stdout(contains("0 Total"));
    }

    #[test]
    fn test_include_ignored_file() {
        main_command()
            .arg(fixtures_path().join("ignore/"))
            .arg("--no-ignore")
            .assert()
            .success()
            .stdout(contains("1 Total"));
    }

    #[tokio::test]
    async fn test_glob() -> Result<()> {
        // using Result to be able to use `?`
        let mut cmd = main_command();

        let dir = tempfile::tempdir()?;
        let mock_server_a = mock_server!(StatusCode::OK);
        let mock_server_b = mock_server!(StatusCode::OK);
        let mut file_a = File::create(dir.path().join("a.md"))?;
        let mut file_b = File::create(dir.path().join("b.md"))?;

        writeln!(file_a, "{}", mock_server_a.uri().as_str())?;
        writeln!(file_b, "{}", mock_server_b.uri().as_str())?;

        cmd.arg(dir.path().join("*.md"))
            .arg("--verbose")
            .assert()
            .success()
            .stdout(contains("2 Total"));

        Ok(())
    }

    #[cfg(target_os = "linux")] // MacOS and Windows have case-insensitive filesystems
    #[tokio::test]
    async fn test_glob_ignore_case() -> Result<()> {
        let mut cmd = main_command();

        let dir = tempfile::tempdir()?;
        let mock_server_a = mock_server!(StatusCode::OK);
        let mock_server_b = mock_server!(StatusCode::OK);
        let mut file_a = File::create(dir.path().join("README.md"))?;
        let mut file_b = File::create(dir.path().join("readme.md"))?;

        writeln!(file_a, "{}", mock_server_a.uri().as_str())?;
        writeln!(file_b, "{}", mock_server_b.uri().as_str())?;

        cmd.arg(dir.path().join("[r]eadme.md"))
            .arg("--verbose")
            .arg("--glob-ignore-case")
            .assert()
            .success()
            .stdout(contains("2 Total"));

        Ok(())
    }

    #[tokio::test]
    async fn test_glob_recursive() -> Result<()> {
        let mut cmd = main_command();

        let dir = tempfile::tempdir()?;
        let subdir_level_1 = tempfile::tempdir_in(&dir)?;
        let subdir_level_2 = tempfile::tempdir_in(&subdir_level_1)?;

        let mock_server = mock_server!(StatusCode::OK);
        let mut file = File::create(subdir_level_2.path().join("test.md"))?;

        writeln!(file, "{}", mock_server.uri().as_str())?;

        // ** should be a recursive glob
        cmd.arg(dir.path().join("**/*.md"))
            .arg("--verbose")
            .assert()
            .success()
            .stdout(contains("1 Total"));

        Ok(())
    }

    /// Test formatted file output
    #[test]
    fn test_formatted_file_output() -> Result<()> {
        test_json_output!(
            "TEST.md",
            MockResponseStats {
                total: 12,
                successful: 10,
                excludes: 2,
                ..MockResponseStats::default()
            }
        )
    }

    /// Test writing output of `--dump` command to file
    #[test]
    fn test_dump_to_file() -> Result<()> {
        let mut cmd = main_command();
        let test_path = fixtures_path().join("TEST.md");
        let outfile = format!("{}", Uuid::new_v4());

        cmd.arg("--output")
            .arg(&outfile)
            .arg("--dump")
            .arg("--include-mail")
            .arg(test_path)
            .assert()
            .success();

        let output = fs::read_to_string(&outfile)?;

        // We expect 11 links in the test file
        // Running the command from the command line will print 9 links,
        // because the actual `--dump` command filters out the two
        // http(s)://example.com links
        assert_eq!(output.lines().count(), 12);
        fs::remove_file(outfile)?;
        Ok(())
    }

    /// Test excludes
    #[test]
    fn test_exclude_wildcard() -> Result<()> {
        let mut cmd = main_command();
        let test_path = fixtures_path().join("TEST.md");

        cmd.arg(test_path)
            .arg("--exclude")
            .arg(".*")
            .assert()
            .success()
            .stdout(contains("12 Excluded"));

        Ok(())
    }

    #[test]
    fn test_exclude_multiple_urls() -> Result<()> {
        let mut cmd = main_command();
        let test_path = fixtures_path().join("TEST.md");

        cmd.arg(test_path)
            .arg("--exclude")
            .arg("https://en.wikipedia.org/*")
            .arg("--exclude")
            .arg("https://ldra.com/")
            .assert()
            .success()
            .stdout(contains("4 Excluded"));

        Ok(())
    }

    #[tokio::test]
    async fn test_empty_config() -> Result<()> {
        let mock_server = mock_server!(StatusCode::OK);
        let config = fixtures_path().join("configs").join("empty.toml");
        let mut cmd = main_command();
        cmd.arg("--config")
            .arg(config)
            .arg("-")
            .write_stdin(mock_server.uri())
            .env_clear()
            .assert()
            .success()
            .stdout(contains("1 Total"))
            .stdout(contains("1 OK"));

        Ok(())
    }

    #[tokio::test]
    async fn test_include_mail_config() -> Result<()> {
        let test_mail_address = "mailto:hello-test@testingabc.io";

        let mut config = NamedTempFile::new()?;
        writeln!(config, "include_mail = false")?;

        let mut cmd = main_command();
        cmd.arg("--config")
            .arg(config.path().to_str().unwrap())
            .arg("-")
            .write_stdin(test_mail_address)
            .env_clear()
            .assert()
            .success()
            .stdout(contains("1 Total"))
            .stdout(contains("1 Excluded"));

        let mut config = NamedTempFile::new()?;
        writeln!(config, "include_mail = true")?;

        let mut cmd = main_command();
        cmd.arg("--config")
            .arg(config.path().to_str().unwrap())
            .arg("-")
            .write_stdin(test_mail_address)
            .env_clear()
            .assert()
            .failure()
            .stdout(contains("1 Total"))
            .stdout(contains("1 Error"));

        Ok(())
    }

    #[tokio::test]
    async fn test_cache_config() -> Result<()> {
        let mock_server = mock_server!(StatusCode::OK);
        let config = fixtures_path().join("configs").join("cache.toml");
        let mut cmd = main_command();
        cmd.arg("--config")
            .arg(config)
            .arg("-")
            .write_stdin(mock_server.uri())
            .env_clear()
            .assert()
            .success()
            .stdout(contains("1 Total"))
            .stdout(contains("1 OK"));

        Ok(())
    }

    #[tokio::test]
    async fn test_invalid_config() {
        let config = fixtures_path().join("configs").join("invalid.toml");
        let mut cmd = main_command();
        cmd.arg("--config")
            .arg(config)
            .arg("-")
            .env_clear()
            .assert()
            .failure()
            .stderr(predicate::str::contains("Cannot load configuration file"))
            .stderr(predicate::str::contains("Failed to parse"))
            .stderr(predicate::str::contains("TOML parse error"))
            .stderr(predicate::str::contains("expected newline"));
    }

    #[tokio::test]
    async fn test_missing_config_error() {
        let mock_server = mock_server!(StatusCode::OK);
        let mut cmd = main_command();
        cmd.arg("--config")
            .arg("config.does.not.exist.toml")
            .arg("-")
            .write_stdin(mock_server.uri())
            .env_clear()
            .assert()
            .failure();
    }

    #[tokio::test]
    async fn test_config_example() {
        let mock_server = mock_server!(StatusCode::OK);
        let config = root_path().join("lychee.example.toml");
        let mut cmd = main_command();
        cmd.arg("--config")
            .arg(config)
            .arg("-")
            .write_stdin(mock_server.uri())
            .env_clear()
            .assert()
            .success();
    }

    #[tokio::test]
    async fn test_config_smoketest() {
        let mock_server = mock_server!(StatusCode::OK);
        let config = fixtures_path().join("configs").join("smoketest.toml");
        let mut cmd = main_command();
        cmd.arg("--config")
            .arg(config)
            .arg("-")
            .write_stdin(mock_server.uri())
            .env_clear()
            .assert()
            .success();
    }

    #[tokio::test]
    async fn test_config_accept() {
        let mock_server = mock_server!(StatusCode::OK);
        let config = fixtures_path().join("configs").join("accept.toml");
        let mut cmd = main_command();
        cmd.arg("--config")
            .arg(config)
            .arg("-")
            .write_stdin(mock_server.uri())
            .env_clear()
            .assert()
            .success();
    }

    #[test]
    fn test_lycheeignore_file() -> Result<()> {
        let mut cmd = main_command();
        let test_path = fixtures_path().join("lycheeignore");

        let cmd = cmd
            .current_dir(test_path)
            .arg("--dump")
            .arg("TEST.md")
            .assert()
            .stdout(contains("https://example.com"))
            .stdout(contains("https://example.com/bar"))
            .stdout(contains("https://example.net"));

        let output = cmd.get_output();
        let output = std::str::from_utf8(&output.stdout).unwrap();
        assert_eq!(output.lines().count(), 3);

        Ok(())
    }

    #[test]
    fn test_lycheeignore_and_exclude_file() -> Result<()> {
        let mut cmd = main_command();
        let test_path = fixtures_path().join("lycheeignore");
        let excludes_path = test_path.join("normal-exclude-file");

        cmd.current_dir(test_path)
            .arg("TEST.md")
            .arg("--exclude-file")
            .arg(excludes_path)
            .assert()
            .success()
            .stdout(contains("8 Total"))
            .stdout(contains("6 Excluded"));

        Ok(())
    }

    #[tokio::test]
    async fn test_lycheecache_file() -> Result<()> {
        let base_path = fixtures_path().join("cache");
        let cache_file = base_path.join(LYCHEE_CACHE_FILE);

        // Ensure clean state
        if cache_file.exists() {
            println!("Removing cache file before test: {:?}", cache_file);
            fs::remove_file(&cache_file)?;
            tokio::time::sleep(Duration::from_millis(500)).await;
        }

        // Setup mock servers
        let mock_server_ok = mock_server!(StatusCode::OK);
        let mock_server_err = mock_server!(StatusCode::NOT_FOUND);
        let mock_server_exclude = mock_server!(StatusCode::OK);

        // Create test file
        let dir = tempfile::tempdir()?;
        let file_path = dir.path().join("c.md");
        let mut file = File::create(&file_path)?;
        writeln!(file, "{}", mock_server_ok.uri().as_str())?;
        writeln!(file, "{}", mock_server_err.uri().as_str())?;
        writeln!(file, "{}", mock_server_exclude.uri().as_str())?;
        file.sync_all()?;

        // Create and run command
        let mut cmd = main_command();
        cmd.current_dir(&base_path)
            .arg(&file_path)
            .arg("--verbose")
            .arg("--no-progress")
            .arg("--cache")
            .arg("--exclude")
            .arg(mock_server_exclude.uri());

        // Note: Don't check output.status.success() since we expect
        // a non-zero exit code (2) when lychee finds broken links
        let _output = cmd.output()?;

        // Wait for cache file to be written
        for _ in 0..20 {
            if cache_file.exists() {
                break;
            }
            tokio::time::sleep(Duration::from_millis(100)).await;
        }

        // Check cache contents
        let data = fs::read_to_string(&cache_file)?;
        println!("Cache file contents: {}", data);

        assert!(
            data.contains(&format!("{}/,200", mock_server_ok.uri())),
            "Missing OK entry in cache"
        );
        assert!(
            data.contains(&format!("{}/,404", mock_server_err.uri())),
            "Missing error entry in cache"
        );

        // Run again to verify cache behavior
        cmd.assert()
            .stderr(contains(format!(
                "[200] {}/ | OK (cached)\n",
                mock_server_ok.uri()
            )))
            .stderr(contains(format!(
                "[404] {}/ | Error (cached)\n",
                mock_server_err.uri()
            )));

        // Clean up
        fs::remove_file(&cache_file).map_err(|e| {
            anyhow::anyhow!(
                "Failed to remove cache file: {:?}, error: {}",
                cache_file,
                e
            )
        })?;

        Ok(())
    }

    #[tokio::test]
    async fn test_lycheecache_exclude_custom_status_codes() -> Result<()> {
        let base_path = fixtures_path().join("cache");
        let cache_file = base_path.join(LYCHEE_CACHE_FILE);

        // Unconditionally remove cache file if it exists
        let _ = fs::remove_file(&cache_file);

        let mock_server_ok = mock_server!(StatusCode::OK);
        let mock_server_no_content = mock_server!(StatusCode::NO_CONTENT);
        let mock_server_too_many_requests = mock_server!(StatusCode::TOO_MANY_REQUESTS);

        let dir = tempfile::tempdir()?;
        let mut file = File::create(dir.path().join("c.md"))?;

        writeln!(file, "{}", mock_server_ok.uri().as_str())?;
        writeln!(file, "{}", mock_server_no_content.uri().as_str())?;
        writeln!(file, "{}", mock_server_too_many_requests.uri().as_str())?;

        let mut cmd = main_command();
        let test_cmd = cmd
            .current_dir(&base_path)
            .arg(dir.path().join("c.md"))
            .arg("--verbose")
            .arg("--no-progress")
            .arg("--cache")
            .arg("--cache-exclude-status")
            .arg("204,429");

        assert!(
            !cache_file.exists(),
            "cache file should not exist before this test"
        );

        // Run first without cache to generate the cache file
        test_cmd
            .assert()
            .stderr(contains(format!("[200] {}/\n", mock_server_ok.uri())))
            .stderr(contains(format!(
                "[204] {}/ | 204 No Content: No Content\n",
                mock_server_no_content.uri()
            )))
            .stderr(contains(format!(
                "[429] {}/ | Network error: Too Many Requests\n",
                mock_server_too_many_requests.uri()
            )));

        // Check content of cache file
        let data = fs::read_to_string(&cache_file)?;

        if data.is_empty() {
            println!("Cache file is empty!");
        }

        assert!(data.contains(&format!("{}/,200", mock_server_ok.uri())));
        assert!(!data.contains(&format!("{}/,204", mock_server_no_content.uri())));
        assert!(!data.contains(&format!("{}/,429", mock_server_too_many_requests.uri())));

        // Unconditionally remove the cache file
        let _ = fs::remove_file(&cache_file);
        Ok(())
    }

    #[tokio::test]
    async fn test_lycheecache_accept_custom_status_codes() -> Result<()> {
        let base_path = fixtures_path().join("cache_accept_custom_status_codes");
        let cache_file = base_path.join(LYCHEE_CACHE_FILE);

        // Unconditionally remove cache file if it exists
        let _ = fs::remove_file(&cache_file);

        let mock_server_ok = mock_server!(StatusCode::OK);
        let mock_server_teapot = mock_server!(StatusCode::IM_A_TEAPOT);
        let mock_server_server_error = mock_server!(StatusCode::INTERNAL_SERVER_ERROR);

        let dir = tempfile::tempdir()?;
        let mut file = File::create(dir.path().join("c.md"))?;

        writeln!(file, "{}", mock_server_ok.uri().as_str())?;
        writeln!(file, "{}", mock_server_teapot.uri().as_str())?;
        writeln!(file, "{}", mock_server_server_error.uri().as_str())?;

        let mut cmd = main_command();
        let test_cmd = cmd
            .current_dir(&base_path)
            .arg(dir.path().join("c.md"))
            .arg("--verbose")
            .arg("--cache");

        assert!(
            !cache_file.exists(),
            "cache file should not exist before this test"
        );

        // run first without cache to generate the cache file
        // ignore exit code
        test_cmd
            .assert()
            .failure()
            .code(2)
            .stdout(contains(format!(
                "[418] {}/ | Network error: I\'m a teapot",
                mock_server_teapot.uri()
            )))
            .stdout(contains(format!(
                "[500] {}/ | Network error: Internal Server Error",
                mock_server_server_error.uri()
            )));

        // check content of cache file
        let data = fs::read_to_string(&cache_file)?;
        assert!(data.contains(&format!("{}/,200", mock_server_ok.uri())));
        assert!(data.contains(&format!("{}/,418", mock_server_teapot.uri())));
        assert!(data.contains(&format!("{}/,500", mock_server_server_error.uri())));

        // run again to verify cache behavior
        // this time accept 418 and 500 as valid status codes
        test_cmd
            .arg("--no-progress")
            .arg("--accept")
            .arg("418,500")
            .assert()
            .success()
            .stderr(contains(format!(
                "[418] {}/ | OK (cached)",
                mock_server_teapot.uri()
            )))
            .stderr(contains(format!(
                "[500] {}/ | OK (cached)",
                mock_server_server_error.uri()
            )));

        // clear the cache file
        fs::remove_file(&cache_file)?;

        Ok(())
    }

    #[tokio::test]
    async fn test_skip_cache_unsupported() -> Result<()> {
        let base_path = fixtures_path().join("cache");
        let cache_file = base_path.join(LYCHEE_CACHE_FILE);

        // Unconditionally remove cache file if it exists
        let _ = fs::remove_file(&cache_file);

        let unsupported_url = "slack://user".to_string();
        let excluded_url = "https://example.com/";

        // run first without cache to generate the cache file
        main_command()
            .current_dir(&base_path)
            .write_stdin(format!("{unsupported_url}\n{excluded_url}"))
            .arg("--cache")
            .arg("--verbose")
            .arg("--no-progress")
            .arg("--exclude")
            .arg(excluded_url)
            .arg("--")
            .arg("-")
            .assert()
            .stderr(contains(format!(
                "[IGNORED] {unsupported_url} | Unsupported: Error creating request client"
            )))
            .stderr(contains(format!("[EXCLUDED] {excluded_url}\n")));

        // The cache file should be empty, because the only checked URL is
        // unsupported and we don't want to cache that. It might be supported in
        // future versions.
        let buf = fs::read(&cache_file).unwrap();
        assert!(buf.is_empty());

        // clear the cache file
        fs::remove_file(&cache_file)?;

        Ok(())
    }

    /// Unknown status codes should be skipped and not cached by default
    /// The reason is that we don't know if they are valid or not
    /// and even if they are invalid, we don't know if they will be valid in the
    /// future.
    ///
    /// Since we cannot test this with our mock server (because hyper panics on
    /// invalid status codes) we use LinkedIn as a test target.
    ///
    /// Unfortunately, LinkedIn does not always return 999, so this is a flaky
    /// test. We only check that the cache file doesn't contain any invalid
    /// status codes.
    #[tokio::test]
    async fn test_skip_cache_unknown_status_code() -> Result<()> {
        let base_path = fixtures_path().join("cache");
        let cache_file = base_path.join(LYCHEE_CACHE_FILE);

        // Unconditionally remove cache file if it exists
        let _ = fs::remove_file(&cache_file);

        // https://linkedin.com returns 999 for unknown status codes
        // use this as a test target
        let unknown_url = "https://www.linkedin.com/company/corrode";

        // run first without cache to generate the cache file
        main_command()
            .current_dir(&base_path)
            .write_stdin(unknown_url.to_string())
            .arg("--cache")
            .arg("--verbose")
            .arg("--no-progress")
            .arg("--")
            .arg("-")
            .assert()
            // LinkedIn does not always return 999, so we cannot check for that
            // .stderr(contains(format!("[999] {unknown_url} | Unknown status")))
            ;

        // If the status code was 999, the cache file should be empty
        // because we do not want to cache unknown status codes
        let buf = fs::read(&cache_file).unwrap();
        if !buf.is_empty() {
            let data = String::from_utf8(buf)?;
            // The cache file should not contain any invalid status codes
            // In that case, we expect a single entry with status code 200
            assert!(!data.contains("999"));
            assert!(data.contains("200"));
        }

        // clear the cache file
        fs::remove_file(&cache_file)?;

        Ok(())
    }

    #[test]
    fn test_verbatim_skipped_by_default() -> Result<()> {
        let mut cmd = main_command();
        let input = fixtures_path().join("TEST_CODE_BLOCKS.md");

        cmd.arg(input)
            .arg("--dump")
            .assert()
            .success()
            .stdout(is_empty());

        Ok(())
    }

    #[test]
    fn test_include_verbatim() -> Result<()> {
        let mut cmd = main_command();
        let input = fixtures_path().join("TEST_CODE_BLOCKS.md");

        cmd.arg("--include-verbatim")
            .arg(input)
            .arg("--dump")
            .assert()
            .success()
            .stdout(contains("http://127.0.0.1/block"))
            .stdout(contains("http://127.0.0.1/inline"))
            .stdout(contains("http://127.0.0.1/bash"));

        Ok(())
    }
    #[tokio::test]
    async fn test_verbatim_skipped_by_default_via_file() -> Result<()> {
        let file = fixtures_path().join("TEST_VERBATIM.html");

        main_command()
            .arg("--dump")
            .arg(file)
            .assert()
            .success()
            .stdout(is_empty());

        Ok(())
    }

    #[tokio::test]
    async fn test_verbatim_skipped_by_default_via_remote_url() -> Result<()> {
        let mut cmd = main_command();
        let file = fixtures_path().join("TEST_VERBATIM.html");
        let body = fs::read_to_string(file)?;
        let mock_server = mock_response!(body);

        cmd.arg("--dump")
            .arg(mock_server.uri())
            .assert()
            .success()
            .stdout(is_empty());

        Ok(())
    }

    #[tokio::test]
    async fn test_include_verbatim_via_remote_url() -> Result<()> {
        let mut cmd = main_command();
        let file = fixtures_path().join("TEST_VERBATIM.html");
        let body = fs::read_to_string(file)?;
        let mock_server = mock_response!(body);

        cmd.arg("--include-verbatim")
            .arg("--dump")
            .arg(mock_server.uri())
            .assert()
            .success()
            .stdout(contains("http://www.example.com/pre"))
            .stdout(contains("http://www.example.com/code"))
            .stdout(contains("http://www.example.com/samp"))
            .stdout(contains("http://www.example.com/kbd"))
            .stdout(contains("http://www.example.com/var"))
            .stdout(contains("http://www.example.com/script"));
        Ok(())
    }

    #[test]
    fn test_require_https() -> Result<()> {
        let mut cmd = main_command();
        let test_path = fixtures_path().join("TEST_HTTP.html");
        cmd.arg(&test_path).assert().success();

        let mut cmd = main_command();
        cmd.arg("--require-https").arg(test_path).assert().failure();

        Ok(())
    }

    /// If `base-dir` is not set, don't throw an error in case we encounter
    /// an absolute local link (e.g. `/about`) within a file.
    /// Instead, simply ignore the link.
    #[test]
    fn test_ignore_absolute_local_links_without_base() -> Result<()> {
        let mut cmd = main_command();

        let offline_dir = fixtures_path().join("offline");

        cmd.arg("--offline")
            .arg(offline_dir.join("index.html"))
            .env_clear()
            .assert()
            .success()
            .stdout(contains("0 Total"));

        Ok(())
    }

    #[test]
    fn test_inputs_without_scheme() -> Result<()> {
        let test_path = fixtures_path().join("TEST_HTTP.html");
        let mut cmd = main_command();

        cmd.arg("--dump")
            .arg("example.com")
            .arg(&test_path)
            .arg("https://example.org")
            .assert()
            .success();
        Ok(())
    }

    #[test]
    fn test_print_excluded_links_in_verbose_mode() -> Result<()> {
        let test_path = fixtures_path().join("TEST_DUMP_EXCLUDE.txt");
        let mut cmd = main_command();

        cmd.arg("--dump")
            .arg("--verbose")
            .arg("--exclude")
            .arg("example.com")
            .arg("--")
            .arg(&test_path)
            .assert()
            .success()
            .stdout(contains(format!(
                "https://example.com/ ({}) [excluded]",
                test_path.display()
            )))
            .stdout(contains(format!(
                "https://example.org/ ({})",
                test_path.display()
            )))
            .stdout(contains(format!(
                "https://example.com/foo/bar ({}) [excluded]",
                test_path.display()
            )));
        Ok(())
    }

    #[test]
    fn test_remap_uri() -> Result<()> {
        let mut cmd = main_command();

        cmd.arg("--dump")
            .arg("--remap")
            .arg("https://example.com http://127.0.0.1:8080")
            .arg("--remap")
            .arg("https://example.org https://staging.example.com")
            .arg("--")
            .arg("-")
            .write_stdin("https://example.com\nhttps://example.org\nhttps://example.net\n")
            .env_clear()
            .assert()
            .success()
            .stdout(contains("http://127.0.0.1:8080/"))
            .stdout(contains("https://staging.example.com/"))
            .stdout(contains("https://example.net/"));

        Ok(())
    }

    #[test]
    #[ignore = "Skipping test until https://github.com/robinst/linkify/pull/58 is merged"]
    fn test_remap_path() -> Result<()> {
        let mut cmd = main_command();

        cmd.arg("--dump")
            .arg("--remap")
            .arg("../../issues https://github.com/usnistgov/OSCAL/issues")
            .arg("--")
            .arg("-")
            .write_stdin("../../issues\n")
            .env_clear()
            .assert()
            .success()
            .stdout(contains("https://github.com/usnistgov/OSCAL/issues"));

        Ok(())
    }

    #[test]
    fn test_remap_capture() -> Result<()> {
        let mut cmd = main_command();

        cmd.arg("--dump")
            .arg("--remap")
            .arg("https://example.com/(.*) http://example.org/$1")
            .arg("--")
            .arg("-")
            .write_stdin("https://example.com/foo\n")
            .env_clear()
            .assert()
            .success()
            .stdout(contains("http://example.org/foo"));

        Ok(())
    }

    #[test]
    fn test_remap_named_capture() -> Result<()> {
        let mut cmd = main_command();

        cmd.arg("--dump")
            .arg("--remap")
            .arg("https://github.com/(?P<org>.*)/(?P<repo>.*) https://gitlab.com/$org/$repo")
            .arg("--")
            .arg("-")
            .write_stdin("https://github.com/lycheeverse/lychee\n")
            .env_clear()
            .assert()
            .success()
            .stdout(contains("https://gitlab.com/lycheeverse/lychee"));

        Ok(())
    }

    #[test]
    fn test_excluded_paths() -> Result<()> {
        let test_path = fixtures_path().join("exclude-path");

        let excluded_path1 = test_path.join("dir1");
        let excluded_path2 = test_path.join("dir2").join("subdir");
        let mut cmd = main_command();

        cmd.arg("--exclude-path")
            .arg(&excluded_path1)
            .arg("--exclude-path")
            .arg(&excluded_path2)
            .arg("--")
            .arg(&test_path)
            .assert()
            .success()
            // Links in excluded files are not taken into account in the total
            // number of links.
            .stdout(contains("1 Total"))
            .stdout(contains("1 OK"));

        Ok(())
    }

    #[test]
    fn test_handle_relative_paths_as_input() -> Result<()> {
        let test_path = fixtures_path();
        let mut cmd = main_command();

        cmd.current_dir(&test_path)
            .arg("--verbose")
            .arg("--exclude")
            .arg("example.*")
            .arg("--")
            .arg("./TEST_DUMP_EXCLUDE.txt")
            .assert()
            .success()
            .stdout(contains("3 Total"))
            .stdout(contains("3 Excluded"));

        Ok(())
    }

    #[test]
    fn test_handle_nonexistent_relative_paths_as_input() -> Result<()> {
        let test_path = fixtures_path();
        let mut cmd = main_command();

        cmd.current_dir(&test_path)
            .arg("--verbose")
            .arg("--exclude")
            .arg("example.*")
            .arg("--")
            .arg("./NOT-A-REAL-TEST-FIXTURE.md")
            .assert()
            .failure()
            .stderr(contains("Invalid file path: ./NOT-A-REAL-TEST-FIXTURE.md"));

        Ok(())
    }

    #[test]
    fn test_prevent_too_many_redirects() -> Result<()> {
        let mut cmd = main_command();
        let url = "https://httpstat.us/308";

        cmd.write_stdin(url)
            .arg("--max-redirects")
            .arg("0")
            .arg("-")
            .assert()
            .failure();

        Ok(())
    }

    #[test]
    #[ignore = "Skipping test because it is flaky"]
    fn test_suggests_url_alternatives() -> Result<()> {
        let re = Regex::new(r"http://web\.archive\.org/web/.*google\.com/jobs\.html").unwrap();

        for _ in 0..3 {
            // This can be flaky. Try up to 3 times
            let mut cmd = main_command();
            let input = fixtures_path().join("INTERNET_ARCHIVE.md");

            cmd.arg("--no-progress").arg("--suggest").arg(input);

            // Run he command and check if the output contains the expected
            // suggestions
            let assert = cmd.assert();
            let output = assert.get_output();

            // We're looking for a suggestion that
            // - starts with http://web.archive.org/web/
            // - ends with google.com/jobs.html
            if re.is_match(&String::from_utf8_lossy(&output.stdout)) {
                // Test passed
                return Ok(());
            } else {
                // Wait for a second before retrying
                std::thread::sleep(std::time::Duration::from_secs(1));
            }
        }

        // If we reached here, it means the test did not pass after multiple attempts
        Err("Did not get the expected command output after multiple attempts.".into())
    }

    #[tokio::test]
    async fn test_basic_auth() -> Result<()> {
        let username = "username";
        let password = "password123";

        let mock_server = wiremock::MockServer::start().await;
        Mock::given(basic_auth(username, password))
            .respond_with(ResponseTemplate::new(200))
            .mount(&mock_server)
            .await;

        // Configure the command to use the BasicAuthExtractor
        main_command()
            .arg("--verbose")
            .arg("--basic-auth")
            .arg(format!("{} {username}:{password}", mock_server.uri()))
            .arg("-")
            .write_stdin(mock_server.uri())
            .assert()
            .success()
            .stdout(contains("1 Total"))
            .stdout(contains("1 OK"));

        Ok(())
    }

    #[tokio::test]
    async fn test_multi_basic_auth() -> Result<()> {
        let username1 = "username";
        let password1 = "password123";
        let mock_server1 = wiremock::MockServer::start().await;
        Mock::given(basic_auth(username1, password1))
            .respond_with(ResponseTemplate::new(200))
            .mount(&mock_server1)
            .await;

        let username2 = "admin_user";
        let password2 = "admin_pw";
        let mock_server2 = wiremock::MockServer::start().await;

        Mock::given(basic_auth(username2, password2))
            .respond_with(ResponseTemplate::new(200))
            .mount(&mock_server2)
            .await;

        // Configure the command to use the BasicAuthExtractor
        main_command()
            .arg("--verbose")
            .arg("--basic-auth")
            .arg(format!("{} {username1}:{password1}", mock_server1.uri()))
            .arg("--basic-auth")
            .arg(format!("{} {username2}:{password2}", mock_server2.uri()))
            .arg("-")
            .write_stdin(format!("{}\n{}", mock_server1.uri(), mock_server2.uri()))
            .assert()
            .success()
            .stdout(contains("2 Total"))
            .stdout(contains("2 OK"));

        Ok(())
    }

    #[tokio::test]
    async fn test_cookie_jar() -> Result<()> {
        // Create a random cookie jar file
        let cookie_jar = NamedTempFile::new()?;
        let mut cmd = main_command();
        cmd.arg("--cookie-jar")
            .arg(cookie_jar.path().to_str().unwrap())
            .arg("-")
            // Using Google as a test target because I couldn't
            // get the mock server to work with the cookie jar
            .write_stdin("https://google.com/ncr")
            .assert()
            .success();

        // check that the cookie jar file contains the expected cookies
        let file = std::fs::File::open(cookie_jar.path()).map(std::io::BufReader::new)?;
        let cookie_store = cookie_store::serde::json::load(file)
            .map_err(|e| anyhow!("Failed to load cookie jar: {e}"))?;
        let all_cookies = cookie_store.iter_any().collect::<Vec<_>>();
        assert!(!all_cookies.is_empty());
        assert!(all_cookies.iter().all(|c| c.domain() == Some("google.com")));
        Ok(())
    }
    #[test]
    fn test_dump_inputs_glob_md() -> Result<()> {
        let pattern = fixtures_path().join("**/*.md");

        let mut cmd = main_command();
        cmd.arg("--dump-inputs")
            .arg(pattern)
            .assert()
            .success()
            .stdout(contains("fixtures/dump_inputs/subfolder/file2.md"))
            .stdout(contains("fixtures/dump_inputs/markdown.md"));

        Ok(())
    }

    #[test]
    fn test_dump_inputs_glob_all() -> Result<()> {
        let pattern = fixtures_path().join("**/*");

        let mut cmd = main_command();
        cmd.arg("--dump-inputs")
            .arg(pattern)
            .assert()
            .success()
            .stdout(contains("fixtures/dump_inputs/subfolder/test.html"))
            .stdout(contains("fixtures/dump_inputs/subfolder/file2.md"))
            .stdout(contains("fixtures/dump_inputs/subfolder"))
            .stdout(contains("fixtures/dump_inputs/markdown.md"))
            .stdout(contains("fixtures/dump_inputs/subfolder/example.bin"))
            .stdout(contains("fixtures/dump_inputs/some_file.txt"));

        Ok(())
    }

    #[test]
    fn test_dump_inputs_glob_exclude_path() -> Result<()> {
        let pattern = fixtures_path().join("**/*");

        let mut cmd = main_command();
        cmd.arg("--dump-inputs")
            .arg(pattern)
            .arg("--exclude-path")
            .arg(fixtures_path().join("dump_inputs/subfolder"))
            .assert()
            .success()
            .stdout(contains("fixtures/dump_inputs/subfolder/test.html").not())
            .stdout(contains("fixtures/dump_inputs/subfolder/file2.md").not())
            .stdout(contains("fixtures/dump_inputs/subfolder").not());

        Ok(())
    }

    #[test]
    fn test_dump_inputs_url() -> Result<()> {
        let mut cmd = main_command();
        cmd.arg("--dump-inputs")
            .arg("https://example.com")
            .assert()
            .success()
            .stdout(contains("https://example.com"));

        Ok(())
    }

    #[test]
    fn test_dump_inputs_path() -> Result<()> {
        let mut cmd = main_command();
        cmd.arg("--dump-inputs")
            .arg("fixtures")
            .assert()
            .success()
            .stdout(contains("fixtures"));

        Ok(())
    }

    #[test]
    fn test_dump_inputs_stdin() -> Result<()> {
        let mut cmd = main_command();
        cmd.arg("--dump-inputs")
            .arg("-")
            .assert()
            .success()
            .stdout(contains("Stdin"));

        Ok(())
    }

    #[test]
    fn test_fragments() {
        let mut cmd = main_command();
        let input = fixtures_path().join("fragments");

        cmd.arg("--verbose")
            .arg("--include-fragments")
            .arg(input)
            .assert()
            .failure()
            .stderr(contains("fixtures/fragments/file1.md#fragment-1"))
            .stderr(contains("fixtures/fragments/file1.md#fragment-2"))
            .stderr(contains("fixtures/fragments/file1.md#code-heading"))
            .stderr(contains("fixtures/fragments/file2.md#custom-id"))
            .stderr(contains("fixtures/fragments/file1.md#missing-fragment"))
            .stderr(contains("fixtures/fragments/file2.md#fragment-1"))
            .stderr(contains("fixtures/fragments/file1.md#kebab-case-fragment"))
            .stderr(contains(
                "fixtures/fragments/file1.md#lets-wear-a-hat-%C3%AAtre",
            ))
            .stderr(contains("fixtures/fragments/file2.md#missing-fragment"))
            .stderr(contains("fixtures/fragments/empty_file#fragment"))
            .stderr(contains("fixtures/fragments/file.html#a-word"))
            .stderr(contains("fixtures/fragments/file.html#in-the-beginning"))
            .stderr(contains("fixtures/fragments/file.html#in-the-end"))
            .stderr(contains(
                "fixtures/fragments/file1.md#kebab-case-fragment-1",
            ))
            .stderr(contains("fixtures/fragments/file.html#top"))
            .stderr(contains("fixtures/fragments/file2.md#top"))
            .stdout(contains("25 Total"))
            .stdout(contains("21 OK"))
            // 4 failures because of missing fragments
            .stdout(contains("4 Errors"));
    }

    #[test]
    fn test_fallback_extensions() {
        let mut cmd = main_command();
        let input = fixtures_path().join("fallback-extensions");

        cmd.arg("--verbose")
            .arg("--fallback-extensions=htm,html")
            .arg(input)
            .assert()
            .success()
            .stdout(contains("0 Errors"));
    }

    /// Test relative paths
    ///
    /// Imagine a web server hosting a site with the following structure:
    /// root
    /// └── test
    ///     ├── index.html
    ///     └── next.html
    ///
    /// where `root/test/index.html` contains `<a href="next.html">next</a>`
    /// When checking the link in `root/test/index.html` we should be able to
    /// resolve the relative path to `root/test/next.html`
    ///
    /// Note that the relative path is not resolved to the root of the server
    /// but relative to the file that contains the link.
    #[tokio::test]
    async fn test_resolve_relative_paths_in_subfolder() -> Result<()> {
        let mock_server = wiremock::MockServer::start().await;

        let body = r#"<a href="next.html">next</a>"#;
        wiremock::Mock::given(wiremock::matchers::method("GET"))
            .and(wiremock::matchers::path("/test/index.html"))
            .respond_with(wiremock::ResponseTemplate::new(200).set_body_string(body))
            .mount(&mock_server)
            .await;

        wiremock::Mock::given(wiremock::matchers::method("GET"))
            .and(wiremock::matchers::path("/test/next.html"))
            .respond_with(wiremock::ResponseTemplate::new(200))
            .mount(&mock_server)
            .await;

        let mut cmd = main_command();
        cmd.arg("--verbose")
            .arg(format!("{}/test/index.html", mock_server.uri()))
            .assert()
            .success()
            .stdout(contains("1 Total"))
            .stdout(contains("0 Errors"));

        Ok(())
    }

    #[tokio::test]
    async fn test_json_format_in_config() -> Result<()> {
        let mock_server = mock_server!(StatusCode::OK);
        let config = fixtures_path().join("configs").join("format.toml");
        let mut cmd = main_command();
        cmd.arg("--config")
            .arg(config)
            .arg("-")
            .write_stdin(mock_server.uri())
            .env_clear()
            .assert()
            .success();

        // Check that the output is in JSON format
        let output = cmd.output().unwrap();
        let output = std::str::from_utf8(&output.stdout).unwrap();
        let json: serde_json::Value = serde_json::from_str(output)?;
        assert_eq!(json["total"], 1);

        Ok(())
    }

    #[tokio::test]
    async fn test_retry() -> Result<()> {
        let mock_server = wiremock::MockServer::start().await;

        wiremock::Mock::given(wiremock::matchers::method("GET"))
            .respond_with(ResponseTemplate::new(429))
            .up_to_n_times(1)
            .mount(&mock_server)
            .await;

        wiremock::Mock::given(wiremock::matchers::method("GET"))
            .respond_with(ResponseTemplate::new(200))
            .mount(&mock_server)
            .await;

        let mut cmd = main_command();
        cmd.arg("-")
            .write_stdin(mock_server.uri())
            .assert()
            .success();

        Ok(())
    }

<<<<<<< HEAD
    #[tokio::test]
    async fn test_no_header_set_on_input() -> Result<()> {
        let mut cmd = main_command();
        let server = wiremock::MockServer::start().await;
        server
            .register(
                wiremock::Mock::given(wiremock::matchers::method("GET"))
                    .respond_with(wiremock::ResponseTemplate::new(200))
                    .expect(1),
            )
            .await;

        cmd.arg("--verbose").arg(server.uri()).assert().success();

        let received_requests = server.received_requests().await.unwrap();
        assert_eq!(received_requests.len(), 1);

        let received_request = &received_requests[0];
        assert_eq!(received_request.method, Method::GET);
        assert_eq!(received_request.url.path(), "/");

        // Make sure the request does not contain the custom header
        assert!(!received_request.headers.contains_key("X-Foo"));
        Ok(())
    }

    #[tokio::test]
    async fn test_header_set_on_input() -> Result<()> {
        let mut cmd = main_command();
        let server = wiremock::MockServer::start().await;
        server
            .register(
                wiremock::Mock::given(wiremock::matchers::method("GET"))
                    .and(wiremock::matchers::header("X-Foo", "Bar"))
                    .respond_with(wiremock::ResponseTemplate::new(200))
                    // We expect the mock to be called exactly least once.
                    .expect(1)
                    .named("GET expecting custom header"),
            )
            .await;

        cmd.arg("--verbose")
            .arg("--header")
            .arg("X-Foo: Bar")
            .arg(server.uri())
            .assert()
            .success();

        // Check that the server received the request with the header
        server.verify().await;
        Ok(())
    }

    #[tokio::test]
    async fn test_multi_header_set_on_input() -> Result<()> {
        let mut cmd = main_command();
        let server = wiremock::MockServer::start().await;
        server
            .register(
                wiremock::Mock::given(wiremock::matchers::method("GET"))
                    .and(wiremock::matchers::header("X-Foo", "Bar"))
                    .and(wiremock::matchers::header("X-Bar", "Baz"))
                    .respond_with(wiremock::ResponseTemplate::new(200))
                    // We expect the mock to be called exactly least once.
                    .expect(1)
                    .named("GET expecting custom header"),
            )
            .await;

        cmd.arg("--verbose")
            .arg("--header")
            .arg("X-Foo: Bar")
            .arg("--header")
            .arg("X-Bar: Baz")
            .arg(server.uri())
            .assert()
            .success();

        // Check that the server received the request with the header
        server.verify().await;
        Ok(())
=======
    #[test]
    fn test_sorted_error_output() -> Result<()> {
        let test_files = ["TEST_GITHUB_404.md", "TEST_INVALID_URLS.html"];

        let test_urls = [
            "https://httpbin.org/status/404",
            "https://httpbin.org/status/500",
            "https://httpbin.org/status/502",
        ];

        let cmd = &mut main_command()
            .arg("--format")
            .arg("compact")
            .arg(fixtures_path().join(test_files[1]))
            .arg(fixtures_path().join(test_files[0]))
            .assert()
            .failure()
            .code(2);

        let output = String::from_utf8_lossy(&cmd.get_output().stdout);
        let mut position: usize = 0;

        // Check that the input sources are sorted
        for file in test_files {
            assert!(output.contains(file));

            let next_position = output.find(file).unwrap();

            assert!(next_position > position);
            position = next_position;
        }

        position = 0;

        // Check that the responses are sorted
        for url in test_urls {
            assert!(output.contains(url));

            let next_position = output.find(url).unwrap();

            assert!(next_position > position);
            position = next_position;
        }

        Ok(())
    }

    #[test]
    fn test_extract_url_ending_with_period_file() {
        let test_path = fixtures_path().join("LINK_PERIOD.html");

        let mut cmd = main_command();
        cmd.arg("--dump")
            .arg(test_path)
            .assert()
            .success()
            .stdout(contains("https://www.example.com/smth."));
    }

    #[tokio::test]
    async fn test_extract_url_ending_with_period_webserver() {
        let mut cmd = main_command();
        let body = r#"<a href="https://www.example.com/smth.">link</a>"#;
        let mock_server = mock_response!(body);

        cmd.arg("--dump")
            .arg(mock_server.uri())
            .assert()
            .success()
            .stdout(contains("https://www.example.com/smth."));
>>>>>>> 5c534f72
    }
}<|MERGE_RESOLUTION|>--- conflicted
+++ resolved
@@ -1944,7 +1944,6 @@
         Ok(())
     }
 
-<<<<<<< HEAD
     #[tokio::test]
     async fn test_no_header_set_on_input() -> Result<()> {
         let mut cmd = main_command();
@@ -2026,7 +2025,8 @@
         // Check that the server received the request with the header
         server.verify().await;
         Ok(())
-=======
+    }
+
     #[test]
     fn test_sorted_error_output() -> Result<()> {
         let test_files = ["TEST_GITHUB_404.md", "TEST_INVALID_URLS.html"];
@@ -2097,6 +2097,5 @@
             .assert()
             .success()
             .stdout(contains("https://www.example.com/smth."));
->>>>>>> 5c534f72
     }
 }