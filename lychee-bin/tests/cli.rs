#[cfg(test)]
mod cli {
    use std::{
        collections::{HashMap, HashSet},
        error::Error,
        fs::{self, File},
        io::{BufRead, Write},
        path::{Path, PathBuf},
        time::Duration,
    };

    use anyhow::anyhow;
    use assert_cmd::Command;
    use assert_json_diff::assert_json_include;
    use http::{Method, StatusCode};
    use lychee_lib::{InputSource, ResponseBody};
    use predicates::{
        ord::eq,
        prelude::{PredicateBooleanExt, predicate},
        str::{contains, is_empty},
    };
    use pretty_assertions::assert_eq;
    use regex::Regex;
    use serde::Serialize;
    use serde_json::Value;
    use tempfile::NamedTempFile;
    use uuid::Uuid;
    use wiremock::{
        Mock, ResponseTemplate,
        matchers::{basic_auth, method},
    };

    type Result<T> = std::result::Result<T, Box<dyn Error>>;

    // The lychee cache file name is used for some tests.
    // Since it is currently static and can't be overwritten, declare it as a
    // constant.
    const LYCHEE_CACHE_FILE: &str = ".lycheecache";

    /// Helper macro to create a mock server which returns a custom status code.
    macro_rules! mock_server {
        ($status:expr $(, $func:tt ($($arg:expr),*))*) => {{
            let mock_server = wiremock::MockServer::start().await;
            let response_template = wiremock::ResponseTemplate::new(http::StatusCode::from($status));
            let template = response_template$(.$func($($arg),*))*;
            wiremock::Mock::given(wiremock::matchers::method("GET")).respond_with(template).mount(&mock_server).await;
            mock_server
        }};
    }

    /// Helper macro to create a mock server which returns a 200 OK and a custom response body.
    macro_rules! mock_response {
        ($body:expr) => {{
            let mock_server = wiremock::MockServer::start().await;
            let template = wiremock::ResponseTemplate::new(200).set_body_string($body);
            wiremock::Mock::given(wiremock::matchers::method("GET"))
                .respond_with(template)
                .mount(&mock_server)
                .await;
            mock_server
        }};
    }

    /// Gets the "main" binary name (e.g. `lychee`)
    fn main_command() -> Command {
        Command::cargo_bin(env!("CARGO_PKG_NAME")).expect("Couldn't get cargo package name")
    }

    /// Helper function to get the root path of the project.
    fn root_path() -> PathBuf {
        Path::new(env!("CARGO_MANIFEST_DIR"))
            .parent()
            .unwrap()
            .to_path_buf()
    }

    /// Helper function to get the path to the fixtures directory.
    fn fixtures_path() -> PathBuf {
        root_path().join("fixtures")
    }

    /// Helper function to convert a relative path to an absolute path string
    /// starting from a base directory.
    fn path_str(base: &Path, relative_path: &str) -> String {
        base.join(relative_path).to_string_lossy().to_string()
    }

    #[derive(Default, Serialize)]
    struct MockResponseStats {
        detailed_stats: bool,
        total: usize,
        successful: usize,
        unknown: usize,
        unsupported: usize,
        timeouts: usize,
        redirects: usize,
        excludes: usize,
        errors: usize,
        cached: usize,
        success_map: HashMap<InputSource, HashSet<ResponseBody>>,
        error_map: HashMap<InputSource, HashSet<ResponseBody>>,
        suggestion_map: HashMap<InputSource, HashSet<ResponseBody>>,
        excluded_map: HashMap<InputSource, HashSet<ResponseBody>>,
    }

    /// Helper macro to test the output of the JSON format.
    macro_rules! test_json_output {
        ($test_file:expr, $expected:expr $(, $arg:expr)*) => {{
            let mut cmd = main_command();
            let test_path = fixtures_path().join($test_file);
            let outfile = format!("{}.json", uuid::Uuid::new_v4());

            let result = cmd$(.arg($arg))*.arg("--output").arg(&outfile).arg("--format").arg("json").arg(test_path).assert();

            let output = std::fs::read_to_string(&outfile)?;
            std::fs::remove_file(outfile)?;

            let actual: Value = serde_json::from_str(&output)?;
            let expected: Value = serde_json::to_value(&$expected)?;

            result.success();
            assert_json_include!(actual: actual, expected: expected);
            Ok(())
        }};
    }

    /// Test that the default report output format (compact) and mode (color)
    /// prints the failed URLs as well as their status codes on error. Make
    /// sure that the status code only occurs once.
    #[test]
    fn test_compact_output_format_contains_status() -> Result<()> {
        let test_path = fixtures_path().join("TEST_INVALID_URLS.html");

        let mut cmd = main_command();
        cmd.arg("--format")
            .arg("compact")
            .arg("--mode")
            .arg("color")
            .arg(test_path)
            .env("FORCE_COLOR", "1")
            .assert()
            .failure()
            .code(2);

        let output = cmd.output()?;

        // Check that the output contains the status code (once) and the URL
        let output_str = String::from_utf8_lossy(&output.stdout);

        // The expected output is as follows:
        // "Find details below."
        // [EMPTY LINE]
        // [path/to/file]:
        //      [400] https://httpbin.org/status/404
        //      [500] https://httpbin.org/status/500
        //      [502] https://httpbin.org/status/502
        // (the order of the URLs may vary)

        // Check that the output contains the file path
        assert!(output_str.contains("TEST_INVALID_URLS.html"));

        let re = Regex::new(r"\s{5}\[\d{3}\] https://httpbin\.org/status/\d{3}").unwrap();
        let matches: Vec<&str> = re.find_iter(&output_str).map(|m| m.as_str()).collect();

        // Check that the status code occurs only once
        assert_eq!(matches.len(), 3);

        Ok(())
    }

    /// Test JSON output format
    #[tokio::test]
    async fn test_json_output() -> Result<()> {
        // Server that returns a bunch of 200 OK responses
        let mock_server_ok = mock_server!(StatusCode::OK);
        let mut cmd = main_command();
        cmd.arg("--format")
            .arg("json")
            .arg("-vv")
            .arg("--no-progress")
            .arg("-")
            .write_stdin(mock_server_ok.uri())
            .assert()
            .success();
        let output = cmd.output().unwrap();
        let output_json = serde_json::from_slice::<Value>(&output.stdout)?;

        // Check that the output is valid JSON
        assert!(output_json.is_object());
        // Check that the output contains the expected keys
        assert!(output_json.get("detailed_stats").is_some());
        assert!(output_json.get("success_map").is_some());
        assert!(output_json.get("error_map").is_some());
        assert!(output_json.get("excluded_map").is_some());

        // Check the success map
        let success_map = output_json["success_map"].as_object().unwrap();
        assert_eq!(success_map.len(), 1);

        // Get the actual URL from the mock server for comparison
        let mock_url = mock_server_ok.uri();

        // Create the expected success map structure
        let expected_success_map = serde_json::json!({
            "stdin": [
                {
                    "status": {
                        "code": 200,
                        "text": "200 OK"
                    },
                    "url": format!("{mock_url}/"),
                }
            ]
        });

        // Compare the actual success map with the expected one
        assert_eq!(
            success_map,
            expected_success_map.as_object().unwrap(),
            "Success map doesn't match expected structure"
        );

        Ok(())
    }

    /// JSON-formatted output should always be valid JSON.
    /// Additional hints and error messages should be printed to `stderr`.
    /// See https://github.com/lycheeverse/lychee/issues/1355
    #[test]
    fn test_valid_json_output_to_stdout_on_error() -> Result<()> {
        let test_path = fixtures_path().join("TEST_GITHUB_404.md");

        let mut cmd = main_command();
        cmd.arg("--format")
            .arg("json")
            .arg(test_path)
            .assert()
            .failure()
            .code(2);

        let output = cmd.output()?;

        // Check that the output is valid JSON
        assert!(serde_json::from_slice::<Value>(&output.stdout).is_ok());
        Ok(())
    }

    #[test]
    fn test_detailed_json_output_on_error() -> Result<()> {
        let test_path = fixtures_path().join("TEST_DETAILED_JSON_OUTPUT_ERROR.md");

        let mut cmd = main_command();
        cmd.arg("--format")
            .arg("json")
            .arg(&test_path)
            .assert()
            .failure()
            .code(2);

        let output = cmd.output()?;

        // Check that the output is valid JSON
        assert!(serde_json::from_slice::<Value>(&output.stdout).is_ok());

        // Parse site error status from the error_map
        let output_json = serde_json::from_slice::<Value>(&output.stdout).unwrap();
        let site_error_status =
            &output_json["error_map"][&test_path.to_str().unwrap()][0]["status"];

        assert_eq!(
            "error sending request for url (https://expired.badssl.com/) Maybe a certificate error?",
            site_error_status["details"]
        );
        Ok(())
    }

    #[test]
    fn test_exclude_all_private() -> Result<()> {
        test_json_output!(
            "TEST_ALL_PRIVATE.md",
            MockResponseStats {
                total: 7,
                excludes: 7,
                ..MockResponseStats::default()
            },
            "--exclude-all-private"
        )
    }

    #[test]
    fn test_local_directories() -> Result<()> {
        test_json_output!(
            "TEST_LOCAL_DIRECTORIES.md",
            MockResponseStats {
                total: 4,
                successful: 4,
                ..MockResponseStats::default()
            }
        )
    }

    #[test]
    fn test_email() -> Result<()> {
        test_json_output!(
            "TEST_EMAIL.md",
            MockResponseStats {
                total: 5,
                excludes: 0,
                successful: 5,
                ..MockResponseStats::default()
            },
            "--include-mail"
        )
    }

    #[test]
    fn test_exclude_email_by_default() -> Result<()> {
        test_json_output!(
            "TEST_EMAIL.md",
            MockResponseStats {
                total: 5,
                excludes: 3,
                successful: 2,
                ..MockResponseStats::default()
            }
        )
    }

    #[test]
    fn test_email_html_with_subject() -> Result<()> {
        let mut cmd = main_command();
        let input = fixtures_path().join("TEST_EMAIL_QUERY_PARAMS.html");

        cmd.arg("--dump")
            .arg(input)
            .arg("--include-mail")
            .assert()
            .success()
            .stdout(contains("hello@example.org?subject=%5BHello%5D"));

        Ok(())
    }

    #[test]
    fn test_email_markdown_with_subject() -> Result<()> {
        let mut cmd = main_command();
        let input = fixtures_path().join("TEST_EMAIL_QUERY_PARAMS.md");

        cmd.arg("--dump")
            .arg(input)
            .arg("--include-mail")
            .assert()
            .success()
            .stdout(contains("hello@example.org?subject=%5BHello%5D"));

        Ok(())
    }

    #[test]
    fn test_stylesheet_misinterpreted_as_email() -> Result<()> {
        test_json_output!(
            "TEST_STYLESHEET_LINK.md",
            MockResponseStats {
                total: 0,
                ..MockResponseStats::default()
            }
        )
    }

    /// Test that a GitHub link can be checked without specifying the token.
    #[test]
    fn test_check_github_no_token() -> Result<()> {
        test_json_output!(
            "TEST_GITHUB.md",
            MockResponseStats {
                total: 1,
                successful: 1,
                ..MockResponseStats::default()
            }
        )
    }

    /// Test unsupported URI schemes
    #[test]
    fn test_unsupported_uri_schemes_are_ignored() {
        let mut cmd = main_command();
        let test_schemes_path = fixtures_path().join("TEST_SCHEMES.txt");

        // Exclude file link because it doesn't exist on the filesystem.
        // (File URIs are absolute paths, which we don't have.)
        // Nevertheless, the `file` scheme should be recognized.
        cmd.arg(test_schemes_path)
            .arg("--exclude")
            .arg("file://")
            .env_clear()
            .assert()
            .success()
            .stdout(contains("3 Total"))
            .stdout(contains("1 OK"))
            .stdout(contains("1 Excluded"));
    }

    #[test]
    fn test_resolve_paths() {
        let mut cmd = main_command();
        let dir = fixtures_path().join("resolve_paths");

        cmd.arg("--offline")
            .arg("--base-url")
            .arg(&dir)
            .arg(dir.join("index.html"))
            .env_clear()
            .assert()
            .success()
            .stdout(contains("3 Total"))
            .stdout(contains("3 OK"));
    }

    #[test]
    fn test_resolve_paths_from_root_dir() {
        let mut cmd = main_command();
        let dir = fixtures_path().join("resolve_paths_from_root_dir");

        cmd.arg("--offline")
            .arg("--include-fragments")
            .arg("--root-dir")
            .arg(&dir)
            .arg(dir.join("nested").join("index.html"))
            .env_clear()
            .assert()
            .failure()
            .stdout(contains("7 Total"))
            .stdout(contains("5 OK"))
            .stdout(contains("2 Errors"));
    }

    #[test]
    fn test_resolve_paths_from_root_dir_and_base_url() {
        let mut cmd = main_command();
        let dir = fixtures_path();

        cmd.arg("--offline")
            .arg("--root-dir")
            .arg("/resolve_paths")
            .arg("--base-url")
            .arg(&dir)
            .arg(dir.join("resolve_paths").join("index.html"))
            .env_clear()
            .assert()
            .success()
            .stdout(contains("3 Total"))
            .stdout(contains("3 OK"));
    }

    #[test]
    fn test_youtube_quirk() {
        let url = "https://www.youtube.com/watch?v=NlKuICiT470&list=PLbWDhxwM_45mPVToqaIZNbZeIzFchsKKQ&index=7";

        main_command()
            .write_stdin(url)
            .arg("--verbose")
            .arg("--no-progress")
            .arg("-")
            .assert()
            .success()
            .stdout(contains("1 Total"))
            .stdout(contains("1 OK"));
    }

    #[test]
    fn test_crates_io_quirk() {
        let url = "https://crates.io/crates/lychee";

        main_command()
            .write_stdin(url)
            .arg("--verbose")
            .arg("--no-progress")
            .arg("-")
            .assert()
            .success()
            .stdout(contains("1 Total"))
            .stdout(contains("1 OK"));
    }

    #[test]
    // Exclude Twitter links because they require login to view tweets.
    // https://techcrunch.com/2023/06/30/twitter-now-requires-an-account-to-view-tweets/
    // https://github.com/zedeus/nitter/issues/919
    fn test_ignored_hosts() {
        let url = "https://twitter.com/zarfeblong/status/1339742840142872577";

        main_command()
            .write_stdin(url)
            .arg("--verbose")
            .arg("--no-progress")
            .arg("-")
            .assert()
            .success()
            .stdout(contains("1 Total"))
            .stdout(contains("1 Excluded"));
    }

    #[tokio::test]
    async fn test_failure_404_link() -> Result<()> {
        let mock_server = mock_server!(StatusCode::NOT_FOUND);
        let dir = tempfile::tempdir()?;
        let file_path = dir.path().join("test.txt");
        let mut file = File::create(&file_path)?;
        writeln!(file, "{}", mock_server.uri())?;

        let mut cmd = main_command();
        cmd.arg(file_path)
            .write_stdin(mock_server.uri())
            .assert()
            .failure()
            .code(2);

        Ok(())
    }

    #[test]
    fn test_schemes() {
        let mut cmd = main_command();
        let test_schemes_path = fixtures_path().join("TEST_SCHEMES.md");

        cmd.arg(test_schemes_path)
            .arg("--scheme")
            .arg("https")
            .arg("--scheme")
            .arg("http")
            .env_clear()
            .assert()
            .success()
            .stdout(contains("3 Total"))
            .stdout(contains("2 OK"))
            .stdout(contains("1 Excluded"));
    }

    #[test]
    fn test_caching_single_file() {
        let mut cmd = main_command();
        // Repetitions in one file shall all be checked and counted only once.
        let test_schemes_path_1 = fixtures_path().join("TEST_REPETITION_1.txt");

        cmd.arg(&test_schemes_path_1)
            .env_clear()
            .assert()
            .success()
            .stdout(contains("1 Total"))
            .stdout(contains("1 OK"));
    }

    #[test]
    // Test that two identical requests don't get executed twice.
    fn test_caching_across_files() -> Result<()> {
        // Repetitions across multiple files shall all be checked only once.
        let repeated_uris = fixtures_path().join("TEST_REPETITION_*.txt");

        test_json_output!(
            repeated_uris,
            MockResponseStats {
                total: 2,
                cached: 1,
                successful: 2,
                excludes: 0,
                ..MockResponseStats::default()
            },
            // Two requests to the same URI may be executed in parallel. As a
            // result, the response might not be cached and the test would be
            // flaky. Therefore limit the concurrency to one request at a time.
            "--max-concurrency",
            "1"
        )
    }

    #[test]
    fn test_failure_github_404_no_token() {
        let mut cmd = main_command();
        let test_github_404_path = fixtures_path().join("TEST_GITHUB_404.md");

        cmd.arg(test_github_404_path)
            .arg("--no-progress")
            .env_clear()
            .assert()
            .failure()
            .code(2)
            .stdout(contains(
                r#"[404] https://github.com/mre/idiomatic-rust-doesnt-exist-man | Rejected status code (this depends on your "accept" configuration): Not Found"#
            ))
            .stderr(contains(
                "There were issues with GitHub URLs. You could try setting a GitHub token and running lychee again.",
            ));
    }

    #[tokio::test]
    async fn test_stdin_input() {
        let mut cmd = main_command();
        let mock_server = mock_server!(StatusCode::OK);

        cmd.arg("-")
            .write_stdin(mock_server.uri())
            .assert()
            .success();
    }

    #[tokio::test]
    async fn test_stdin_input_failure() {
        let mut cmd = main_command();
        let mock_server = mock_server!(StatusCode::INTERNAL_SERVER_ERROR);

        cmd.arg("-")
            .write_stdin(mock_server.uri())
            .assert()
            .failure()
            .code(2);
    }

    #[tokio::test]
    async fn test_stdin_input_multiple() {
        let mut cmd = main_command();
        let mock_server_a = mock_server!(StatusCode::OK);
        let mock_server_b = mock_server!(StatusCode::OK);

        // this behavior (treating multiple `-` as separate inputs) is the same as most CLI tools
        // that accept `-` as stdin, e.g. `cat`, `bat`, `grep` etc.
        cmd.arg("-")
            .arg("-")
            .write_stdin(mock_server_a.uri())
            .write_stdin(mock_server_b.uri())
            .assert()
            .success();
    }

    #[test]
    fn test_missing_file_ok_if_skip_missing() {
        let mut cmd = main_command();
        let filename = format!("non-existing-file-{}", uuid::Uuid::new_v4());

        cmd.arg(&filename).arg("--skip-missing").assert().success();
    }

    #[test]
    fn test_skips_hidden_files_by_default() {
        main_command()
            .arg(fixtures_path().join("hidden/"))
            .assert()
            .success()
            .stdout(contains("0 Total"));
    }

    #[test]
    fn test_include_hidden_file() {
        main_command()
            .arg(fixtures_path().join("hidden/"))
            .arg("--hidden")
            .assert()
            .success()
            .stdout(contains("1 Total"));
    }

    #[test]
    fn test_skips_ignored_files_by_default() {
        main_command()
            .arg(fixtures_path().join("ignore/"))
            .assert()
            .success()
            .stdout(contains("0 Total"));
    }

    #[test]
    fn test_include_ignored_file() {
        main_command()
            .arg(fixtures_path().join("ignore/"))
            .arg("--no-ignore")
            .assert()
            .success()
            .stdout(contains("1 Total"));
    }

    #[tokio::test]
    async fn test_glob() -> Result<()> {
        // using Result to be able to use `?`
        let mut cmd = main_command();

        let dir = tempfile::tempdir()?;
        let mock_server_a = mock_server!(StatusCode::OK);
        let mock_server_b = mock_server!(StatusCode::OK);
        let mut file_a = File::create(dir.path().join("a.md"))?;
        let mut file_b = File::create(dir.path().join("b.md"))?;

        writeln!(file_a, "{}", mock_server_a.uri().as_str())?;
        writeln!(file_b, "{}", mock_server_b.uri().as_str())?;

        cmd.arg(dir.path().join("*.md"))
            .arg("--verbose")
            .assert()
            .success()
            .stdout(contains("2 Total"));

        Ok(())
    }

    #[cfg(target_os = "linux")] // MacOS and Windows have case-insensitive filesystems
    #[tokio::test]
    async fn test_glob_ignore_case() -> Result<()> {
        let mut cmd = main_command();

        let dir = tempfile::tempdir()?;
        let mock_server_a = mock_server!(StatusCode::OK);
        let mock_server_b = mock_server!(StatusCode::OK);
        let mut file_a = File::create(dir.path().join("README.md"))?;
        let mut file_b = File::create(dir.path().join("readme.md"))?;

        writeln!(file_a, "{}", mock_server_a.uri().as_str())?;
        writeln!(file_b, "{}", mock_server_b.uri().as_str())?;

        cmd.arg(dir.path().join("[r]eadme.md"))
            .arg("--verbose")
            .arg("--glob-ignore-case")
            .assert()
            .success()
            .stdout(contains("2 Total"));

        Ok(())
    }

    #[tokio::test]
    async fn test_glob_recursive() -> Result<()> {
        let mut cmd = main_command();

        let dir = tempfile::tempdir()?;
        let subdir_level_1 = tempfile::tempdir_in(&dir)?;
        let subdir_level_2 = tempfile::tempdir_in(&subdir_level_1)?;

        let mock_server = mock_server!(StatusCode::OK);
        let mut file = File::create(subdir_level_2.path().join("test.md"))?;

        writeln!(file, "{}", mock_server.uri().as_str())?;

        // ** should be a recursive glob
        cmd.arg(dir.path().join("**/*.md"))
            .arg("--verbose")
            .assert()
            .success()
            .stdout(contains("1 Total"));

        Ok(())
    }

    /// Test formatted file output
    #[test]
    fn test_formatted_file_output() -> Result<()> {
        test_json_output!(
            "TEST.md",
            MockResponseStats {
                total: 12,
                successful: 10,
                excludes: 2,
                ..MockResponseStats::default()
            }
        )
    }

    /// Test writing output of `--dump` command to file
    #[test]
    fn test_dump_to_file() -> Result<()> {
        let mut cmd = main_command();
        let test_path = fixtures_path().join("TEST.md");
        let outfile = format!("{}", Uuid::new_v4());

        cmd.arg("--output")
            .arg(&outfile)
            .arg("--dump")
            .arg("--include-mail")
            .arg(test_path)
            .assert()
            .success();

        let output = fs::read_to_string(&outfile)?;

        // We expect 11 links in the test file
        // Running the command from the command line will print 9 links,
        // because the actual `--dump` command filters out the two
        // http(s)://example.com links
        assert_eq!(output.lines().count(), 12);
        fs::remove_file(outfile)?;
        Ok(())
    }

    /// Test excludes
    #[test]
    fn test_exclude_wildcard() -> Result<()> {
        let mut cmd = main_command();
        let test_path = fixtures_path().join("TEST.md");

        cmd.arg(test_path)
            .arg("--exclude")
            .arg(".*")
            .assert()
            .success()
            .stdout(contains("12 Excluded"));

        Ok(())
    }

    #[test]
    fn test_exclude_multiple_urls() -> Result<()> {
        let mut cmd = main_command();
        let test_path = fixtures_path().join("TEST.md");

        cmd.arg(test_path)
            .arg("--exclude")
            .arg("https://en.wikipedia.org/*")
            .arg("--exclude")
            .arg("https://ldra.com/")
            .assert()
            .success()
            .stdout(contains("4 Excluded"));

        Ok(())
    }

    #[tokio::test]
    async fn test_empty_config() -> Result<()> {
        let mock_server = mock_server!(StatusCode::OK);
        let config = fixtures_path().join("configs").join("empty.toml");
        let mut cmd = main_command();
        cmd.arg("--config")
            .arg(config)
            .arg("-")
            .write_stdin(mock_server.uri())
            .env_clear()
            .assert()
            .success()
            .stdout(contains("1 Total"))
            .stdout(contains("1 OK"));

        Ok(())
    }

    #[test]
    fn test_invalid_default_config() -> Result<()> {
        let test_path = fixtures_path().join("configs");
        let mut cmd = main_command();
        cmd.current_dir(test_path)
            .arg(".")
            .assert()
            .failure()
            .stderr(contains("Cannot load default configuration file"));

        Ok(())
    }

    #[tokio::test]
    async fn test_include_mail_config() -> Result<()> {
        let test_mail_address = "mailto:hello-test@testingabc.io";

        let mut config = NamedTempFile::new()?;
        writeln!(config, "include_mail = false")?;

        let mut cmd = main_command();
        cmd.arg("--config")
            .arg(config.path().to_str().unwrap())
            .arg("-")
            .write_stdin(test_mail_address)
            .env_clear()
            .assert()
            .success()
            .stdout(contains("1 Total"))
            .stdout(contains("1 Excluded"));

        let mut config = NamedTempFile::new()?;
        writeln!(config, "include_mail = true")?;

        let mut cmd = main_command();
        cmd.arg("--config")
            .arg(config.path().to_str().unwrap())
            .arg("-")
            .write_stdin(test_mail_address)
            .env_clear()
            .assert()
            .failure()
            .stdout(contains("1 Total"))
            .stdout(contains("1 Error"));

        Ok(())
    }

    #[tokio::test]
    async fn test_cache_config() -> Result<()> {
        let mock_server = mock_server!(StatusCode::OK);
        let config = fixtures_path().join("configs").join("cache.toml");
        let mut cmd = main_command();
        cmd.arg("--config")
            .arg(config)
            .arg("-")
            .write_stdin(mock_server.uri())
            .env_clear()
            .assert()
            .success()
            .stdout(contains("1 Total"))
            .stdout(contains("1 OK"));

        Ok(())
    }

    #[tokio::test]
    async fn test_invalid_config() {
        let config = fixtures_path().join("configs").join("invalid.toml");
        let mut cmd = main_command();
        cmd.arg("--config")
            .arg(config)
            .arg("-")
            .env_clear()
            .assert()
            .failure()
            .stderr(predicate::str::contains("Cannot load configuration file"))
            .stderr(predicate::str::contains("Failed to parse"))
            .stderr(predicate::str::contains("TOML parse error"))
            .stderr(predicate::str::contains("expected newline"));
    }

    #[tokio::test]
    async fn test_missing_config_error() {
        let mock_server = mock_server!(StatusCode::OK);
        let mut cmd = main_command();
        cmd.arg("--config")
            .arg("config.does.not.exist.toml")
            .arg("-")
            .write_stdin(mock_server.uri())
            .env_clear()
            .assert()
            .failure();
    }

    #[tokio::test]
    async fn test_config_example() {
        let mock_server = mock_server!(StatusCode::OK);
        let config = root_path().join("lychee.example.toml");
        let mut cmd = main_command();
        cmd.arg("--config")
            .arg(config)
            .arg("-")
            .write_stdin(mock_server.uri())
            .env_clear()
            .assert()
            .success();
    }

    #[tokio::test]
    async fn test_config_smoketest() {
        let mock_server = mock_server!(StatusCode::OK);
        let config = fixtures_path().join("configs").join("smoketest.toml");
        let mut cmd = main_command();
        cmd.arg("--config")
            .arg(config)
            .arg("-")
            .write_stdin(mock_server.uri())
            .env_clear()
            .assert()
            .success();
    }

    #[tokio::test]
    async fn test_config_accept() {
        let mock_server = mock_server!(StatusCode::OK);
        let config = fixtures_path().join("configs").join("accept.toml");
        let mut cmd = main_command();
        cmd.arg("--config")
            .arg(config)
            .arg("-")
            .write_stdin(mock_server.uri())
            .env_clear()
            .assert()
            .success();
    }

    #[test]
    fn test_lycheeignore_file() -> Result<()> {
        let mut cmd = main_command();
        let test_path = fixtures_path().join("lycheeignore");

        let cmd = cmd
            .current_dir(test_path)
            .arg("--dump")
            .arg("TEST.md")
            .assert()
            .stdout(contains("https://example.com"))
            .stdout(contains("https://example.com/bar"))
            .stdout(contains("https://example.net"));

        let output = cmd.get_output();
        let output = std::str::from_utf8(&output.stdout).unwrap();
        assert_eq!(output.lines().count(), 3);

        Ok(())
    }

    #[test]
    fn test_lycheeignore_and_exclude_file() -> Result<()> {
        let mut cmd = main_command();
        let test_path = fixtures_path().join("lycheeignore");
        let excludes_path = test_path.join("normal-exclude-file");

        cmd.current_dir(test_path)
            .arg("TEST.md")
            .arg("--exclude-file")
            .arg(excludes_path)
            .assert()
            .success()
            .stdout(contains("8 Total"))
            .stdout(contains("6 Excluded"));

        Ok(())
    }

    #[tokio::test]
    async fn test_lycheecache_file() -> Result<()> {
        let base_path = fixtures_path().join("cache");
        let cache_file = base_path.join(LYCHEE_CACHE_FILE);

        // Ensure clean state
        if cache_file.exists() {
            println!("Removing cache file before test: {cache_file:?}");
            fs::remove_file(&cache_file)?;
            tokio::time::sleep(Duration::from_millis(500)).await;
        }

        // Setup mock servers
        let mock_server_ok = mock_server!(StatusCode::OK);
        let mock_server_err = mock_server!(StatusCode::NOT_FOUND);
        let mock_server_exclude = mock_server!(StatusCode::OK);

        // Create test file
        let dir = tempfile::tempdir()?;
        let file_path = dir.path().join("c.md");
        let mut file = File::create(&file_path)?;
        writeln!(file, "{}", mock_server_ok.uri().as_str())?;
        writeln!(file, "{}", mock_server_err.uri().as_str())?;
        writeln!(file, "{}", mock_server_exclude.uri().as_str())?;
        file.sync_all()?;

        // Create and run command
        let mut cmd = main_command();
        cmd.current_dir(&base_path)
            .arg(&file_path)
            .arg("--verbose")
            .arg("--no-progress")
            .arg("--cache")
            .arg("--exclude")
            .arg(mock_server_exclude.uri());

        // Note: Don't check output.status.success() since we expect
        // a non-zero exit code (2) when lychee finds broken links
        let _output = cmd.output()?;

        // Wait for cache file to be written
        for _ in 0..20 {
            if cache_file.exists() {
                break;
            }
            tokio::time::sleep(Duration::from_millis(100)).await;
        }

        // Check cache contents
        let data = fs::read_to_string(&cache_file)?;
        println!("Cache file contents: {data}");

        assert!(
            data.contains(&format!("{}/,200", mock_server_ok.uri())),
            "Missing OK entry in cache"
        );
        assert!(
            data.contains(&format!("{}/,404", mock_server_err.uri())),
            "Missing error entry in cache"
        );

        // Run again to verify cache behavior
        cmd.assert()
            .stderr(contains(format!(
                "[200] {}/ | OK (cached)\n",
                mock_server_ok.uri()
            )))
            .stderr(contains(format!(
                "[404] {}/ | Error (cached)\n",
                mock_server_err.uri()
            )));

        // Clean up
        fs::remove_file(&cache_file).map_err(|e| {
            anyhow::anyhow!(
                "Failed to remove cache file: {:?}, error: {}",
                cache_file,
                e
            )
        })?;

        Ok(())
    }

    #[tokio::test]
    async fn test_lycheecache_exclude_custom_status_codes() -> Result<()> {
        let base_path = fixtures_path().join("cache");
        let cache_file = base_path.join(LYCHEE_CACHE_FILE);

        // Unconditionally remove cache file if it exists
        let _ = fs::remove_file(&cache_file);

        let mock_server_ok = mock_server!(StatusCode::OK);
        let mock_server_no_content = mock_server!(StatusCode::NO_CONTENT);
        let mock_server_too_many_requests = mock_server!(StatusCode::TOO_MANY_REQUESTS);

        let dir = tempfile::tempdir()?;
        let mut file = File::create(dir.path().join("c.md"))?;

        writeln!(file, "{}", mock_server_ok.uri().as_str())?;
        writeln!(file, "{}", mock_server_no_content.uri().as_str())?;
        writeln!(file, "{}", mock_server_too_many_requests.uri().as_str())?;

        let mut cmd = main_command();
        let test_cmd = cmd
            .current_dir(&base_path)
            .arg(dir.path().join("c.md"))
            .arg("--verbose")
            .arg("--no-progress")
            .arg("--cache")
            .arg("--cache-exclude-status")
            .arg("204,429");

        assert!(
            !cache_file.exists(),
            "cache file should not exist before this test"
        );

        // Run first without cache to generate the cache file
        test_cmd
            .assert()
            .stderr(contains(format!("[200] {}/\n", mock_server_ok.uri())))
            .stderr(contains(format!(
                "[204] {}/ | 204 No Content: No Content\n",
                mock_server_no_content.uri()
            )))
            .stderr(contains(format!(
                "[429] {}/ | Rejected status code (this depends on your \"accept\" configuration): Too Many Requests\n",
                mock_server_too_many_requests.uri()
            )));

        // Check content of cache file
        let data = fs::read_to_string(&cache_file)?;

        if data.is_empty() {
            println!("Cache file is empty!");
        }

        assert!(data.contains(&format!("{}/,200", mock_server_ok.uri())));
        assert!(!data.contains(&format!("{}/,204", mock_server_no_content.uri())));
        assert!(!data.contains(&format!("{}/,429", mock_server_too_many_requests.uri())));

        // Unconditionally remove the cache file
        let _ = fs::remove_file(&cache_file);
        Ok(())
    }

    #[tokio::test]
    async fn test_lycheecache_accept_custom_status_codes() -> Result<()> {
        let base_path = fixtures_path().join("cache_accept_custom_status_codes");
        let cache_file = base_path.join(LYCHEE_CACHE_FILE);

        // Unconditionally remove cache file if it exists
        let _ = fs::remove_file(&cache_file);

        let mock_server_ok = mock_server!(StatusCode::OK);
        let mock_server_teapot = mock_server!(StatusCode::IM_A_TEAPOT);
        let mock_server_server_error = mock_server!(StatusCode::INTERNAL_SERVER_ERROR);

        let dir = tempfile::tempdir()?;
        let mut file = File::create(dir.path().join("c.md"))?;

        writeln!(file, "{}", mock_server_ok.uri().as_str())?;
        writeln!(file, "{}", mock_server_teapot.uri().as_str())?;
        writeln!(file, "{}", mock_server_server_error.uri().as_str())?;

        let mut cmd = main_command();
        let test_cmd = cmd
            .current_dir(&base_path)
            .arg(dir.path().join("c.md"))
            .arg("--verbose")
            .arg("--cache");

        assert!(
            !cache_file.exists(),
            "cache file should not exist before this test"
        );

        // run first without cache to generate the cache file
        // ignore exit code
        test_cmd
            .assert()
            .failure()
            .code(2)
            .stdout(contains(format!(
                r#"[418] {}/ | Rejected status code (this depends on your "accept" configuration): I'm a teapot"#,
                mock_server_teapot.uri()
            )))
            .stdout(contains(format!(
                r#"[500] {}/ | Rejected status code (this depends on your "accept" configuration): Internal Server Error"#,
                mock_server_server_error.uri()
            )));

        // check content of cache file
        let data = fs::read_to_string(&cache_file)?;
        assert!(data.contains(&format!("{}/,200", mock_server_ok.uri())));
        assert!(data.contains(&format!("{}/,418", mock_server_teapot.uri())));
        assert!(data.contains(&format!("{}/,500", mock_server_server_error.uri())));

        // run again to verify cache behavior
        // this time accept 418 and 500 as valid status codes
        test_cmd
            .arg("--no-progress")
            .arg("--accept")
            .arg("418,500")
            .assert()
            .success()
            .stderr(contains(format!(
                "[418] {}/ | OK (cached)",
                mock_server_teapot.uri()
            )))
            .stderr(contains(format!(
                "[500] {}/ | OK (cached)",
                mock_server_server_error.uri()
            )));

        // clear the cache file
        fs::remove_file(&cache_file)?;

        Ok(())
    }

    #[tokio::test]
    async fn test_accept_overrides_defaults_not_additive() -> Result<()> {
        let mock_server_200 = mock_server!(StatusCode::OK);

        let mut cmd = main_command();
        cmd.arg("--accept")
            .arg("404") // ONLY accept 404 - should reject 200 as we overwrite the default
            .arg("-")
            .write_stdin(mock_server_200.uri())
            .assert()
            .failure()
            .code(2)
            .stdout(contains(format!(
                r#"[200] {}/ | Rejected status code (this depends on your "accept" configuration): OK"#,
                mock_server_200.uri()
            )));

        Ok(())
    }

    #[tokio::test]
    async fn test_skip_cache_unsupported() -> Result<()> {
        let base_path = fixtures_path().join("cache");
        let cache_file = base_path.join(LYCHEE_CACHE_FILE);

        // Unconditionally remove cache file if it exists
        let _ = fs::remove_file(&cache_file);

        let unsupported_url = "slack://user".to_string();
        let excluded_url = "https://example.com/";

        // run first without cache to generate the cache file
        main_command()
            .current_dir(&base_path)
            .write_stdin(format!("{unsupported_url}\n{excluded_url}"))
            .arg("--cache")
            .arg("--verbose")
            .arg("--no-progress")
            .arg("--exclude")
            .arg(excluded_url)
            .arg("--")
            .arg("-")
            .assert()
            .stderr(contains(format!(
                "[IGNORED] {unsupported_url} | Unsupported: Error creating request client"
            )))
            .stderr(contains(format!("[EXCLUDED] {excluded_url}\n")));

        // The cache file should be empty, because the only checked URL is
        // unsupported and we don't want to cache that. It might be supported in
        // future versions.
        let buf = fs::read(&cache_file).unwrap();
        assert!(buf.is_empty());

        // clear the cache file
        fs::remove_file(&cache_file)?;

        Ok(())
    }

    /// Unknown status codes should be skipped and not cached by default
    /// The reason is that we don't know if they are valid or not
    /// and even if they are invalid, we don't know if they will be valid in the
    /// future.
    ///
    /// Since we cannot test this with our mock server (because hyper panics on
    /// invalid status codes) we use LinkedIn as a test target.
    ///
    /// Unfortunately, LinkedIn does not always return 999, so this is a flaky
    /// test. We only check that the cache file doesn't contain any invalid
    /// status codes.
    #[tokio::test]
    async fn test_skip_cache_unknown_status_code() -> Result<()> {
        let base_path = fixtures_path().join("cache");
        let cache_file = base_path.join(LYCHEE_CACHE_FILE);

        // Unconditionally remove cache file if it exists
        let _ = fs::remove_file(&cache_file);

        // https://linkedin.com returns 999 for unknown status codes
        // use this as a test target
        let unknown_url = "https://www.linkedin.com/company/corrode";

        // run first without cache to generate the cache file
        main_command()
            .current_dir(&base_path)
            .write_stdin(unknown_url.to_string())
            .arg("--cache")
            .arg("--verbose")
            .arg("--no-progress")
            .arg("--")
            .arg("-")
            .assert()
            // LinkedIn does not always return 999, so we cannot check for that
            // .stderr(contains(format!("[999] {unknown_url} | Unknown status")))
            ;

        // If the status code was 999, the cache file should be empty
        // because we do not want to cache unknown status codes
        let buf = fs::read(&cache_file).unwrap();
        if !buf.is_empty() {
            let data = String::from_utf8(buf)?;
            // The cache file should not contain any invalid status codes
            // In that case, we expect a single entry with status code 200
            assert!(!data.contains("999"));
            assert!(data.contains("200"));
        }

        // clear the cache file
        fs::remove_file(&cache_file)?;

        Ok(())
    }

    #[test]
    fn test_verbatim_skipped_by_default() -> Result<()> {
        let mut cmd = main_command();
        let input = fixtures_path().join("TEST_CODE_BLOCKS.md");

        cmd.arg(input)
            .arg("--dump")
            .assert()
            .success()
            .stdout(is_empty());

        Ok(())
    }

    #[test]
    fn test_include_verbatim() -> Result<()> {
        let mut cmd = main_command();
        let input = fixtures_path().join("TEST_CODE_BLOCKS.md");

        cmd.arg("--include-verbatim")
            .arg(input)
            .arg("--dump")
            .assert()
            .success()
            .stdout(contains("http://127.0.0.1/block"))
            .stdout(contains("http://127.0.0.1/inline"))
            .stdout(contains("http://127.0.0.1/bash"));

        Ok(())
    }
    #[tokio::test]
    async fn test_verbatim_skipped_by_default_via_file() -> Result<()> {
        let file = fixtures_path().join("TEST_VERBATIM.html");

        main_command()
            .arg("--dump")
            .arg(file)
            .assert()
            .success()
            .stdout(is_empty());

        Ok(())
    }

    #[tokio::test]
    async fn test_verbatim_skipped_by_default_via_remote_url() -> Result<()> {
        let mut cmd = main_command();
        let file = fixtures_path().join("TEST_VERBATIM.html");
        let body = fs::read_to_string(file)?;
        let mock_server = mock_response!(body);

        cmd.arg("--dump")
            .arg(mock_server.uri())
            .assert()
            .success()
            .stdout(is_empty());

        Ok(())
    }

    #[tokio::test]
    async fn test_include_verbatim_via_remote_url() -> Result<()> {
        let mut cmd = main_command();
        let file = fixtures_path().join("TEST_VERBATIM.html");
        let body = fs::read_to_string(file)?;
        let mock_server = mock_response!(body);

        cmd.arg("--include-verbatim")
            .arg("--dump")
            .arg(mock_server.uri())
            .assert()
            .success()
            .stdout(contains("http://www.example.com/pre"))
            .stdout(contains("http://www.example.com/code"))
            .stdout(contains("http://www.example.com/samp"))
            .stdout(contains("http://www.example.com/kbd"))
            .stdout(contains("http://www.example.com/var"))
            .stdout(contains("http://www.example.com/script"));
        Ok(())
    }

    #[test]
    fn test_require_https() -> Result<()> {
        let mut cmd = main_command();
        let test_path = fixtures_path().join("TEST_HTTP.html");
        cmd.arg(&test_path).assert().success();

        let mut cmd = main_command();
        cmd.arg("--require-https").arg(test_path).assert().failure();

        Ok(())
    }

    /// If `base-dir` is not set, don't throw an error in case we encounter
    /// an absolute local link (e.g. `/about`) within a file.
    /// Instead, simply ignore the link.
    #[test]
    fn test_ignore_absolute_local_links_without_base() -> Result<()> {
        let mut cmd = main_command();

        let offline_dir = fixtures_path().join("offline");

        cmd.arg("--offline")
            .arg(offline_dir.join("index.html"))
            .env_clear()
            .assert()
            .success()
            .stdout(contains("0 Total"));

        Ok(())
    }

    #[test]
    fn test_inputs_without_scheme() -> Result<()> {
        let test_path = fixtures_path().join("TEST_HTTP.html");
        let mut cmd = main_command();

        cmd.arg("--dump")
            .arg("example.com")
            .arg(&test_path)
            .arg("https://example.org")
            .assert()
            .success();
        Ok(())
    }

    #[test]
    fn test_print_excluded_links_in_verbose_mode() -> Result<()> {
        let test_path = fixtures_path().join("TEST_DUMP_EXCLUDE.txt");
        let mut cmd = main_command();

        cmd.arg("--dump")
            .arg("--verbose")
            .arg("--exclude")
            .arg("example.com")
            .arg("--")
            .arg(&test_path)
            .assert()
            .success()
            .stdout(contains(format!(
                "https://example.com/ ({}) [excluded]",
                test_path.display()
            )))
            .stdout(contains(format!(
                "https://example.org/ ({})",
                test_path.display()
            )))
            .stdout(contains(format!(
                "https://example.com/foo/bar ({}) [excluded]",
                test_path.display()
            )));
        Ok(())
    }

    #[test]
    fn test_remap_uri() -> Result<()> {
        let mut cmd = main_command();

        cmd.arg("--dump")
            .arg("--remap")
            .arg("https://example.com http://127.0.0.1:8080")
            .arg("--remap")
            .arg("https://example.org https://staging.example.com")
            .arg("--")
            .arg("-")
            .write_stdin("https://example.com\nhttps://example.org\nhttps://example.net\n")
            .env_clear()
            .assert()
            .success()
            .stdout(contains("http://127.0.0.1:8080/"))
            .stdout(contains("https://staging.example.com/"))
            .stdout(contains("https://example.net/"));

        Ok(())
    }

    #[test]
    #[ignore = "Skipping test until https://github.com/robinst/linkify/pull/58 is merged"]
    fn test_remap_path() -> Result<()> {
        let mut cmd = main_command();

        cmd.arg("--dump")
            .arg("--remap")
            .arg("../../issues https://github.com/usnistgov/OSCAL/issues")
            .arg("--")
            .arg("-")
            .write_stdin("../../issues\n")
            .env_clear()
            .assert()
            .success()
            .stdout(contains("https://github.com/usnistgov/OSCAL/issues"));

        Ok(())
    }

    #[test]
    fn test_remap_capture() -> Result<()> {
        let mut cmd = main_command();

        cmd.arg("--dump")
            .arg("--remap")
            .arg("https://example.com/(.*) http://example.org/$1")
            .arg("--")
            .arg("-")
            .write_stdin("https://example.com/foo\n")
            .env_clear()
            .assert()
            .success()
            .stdout(contains("http://example.org/foo"));

        Ok(())
    }

    #[test]
    fn test_remap_named_capture() -> Result<()> {
        let mut cmd = main_command();

        cmd.arg("--dump")
            .arg("--remap")
            .arg("https://github.com/(?P<org>.*)/(?P<repo>.*) https://gitlab.com/$org/$repo")
            .arg("--")
            .arg("-")
            .write_stdin("https://github.com/lycheeverse/lychee\n")
            .env_clear()
            .assert()
            .success()
            .stdout(contains("https://gitlab.com/lycheeverse/lychee"));

        Ok(())
    }

    #[test]
    fn test_excluded_paths_regex() -> Result<()> {
        let test_path = fixtures_path().join("exclude-path");
        let excluded_path_1 = "\\/excluded?\\/"; // exclude paths containing a directory "exclude" and "excluded"
        let excluded_path_2 = "(\\.mdx|\\.txt)$"; // exclude .mdx and .txt files
        let mut cmd = main_command();

        cmd.arg("--exclude-path")
            .arg(excluded_path_1)
            .arg("--exclude-path")
            .arg(excluded_path_2)
            .arg("--dump")
            .arg("--")
            .arg(&test_path)
            .assert()
            .success()
            .stdout(eq(
                "https://test.md/to-be-included-inner\nhttps://test.md/to-be-included-outer\n",
            ));

        Ok(())
    }

    #[test]
    fn test_handle_relative_paths_as_input() -> Result<()> {
        let test_path = fixtures_path();
        let mut cmd = main_command();

        cmd.current_dir(&test_path)
            .arg("--verbose")
            .arg("--exclude")
            .arg("example.*")
            .arg("--")
            .arg("./TEST_DUMP_EXCLUDE.txt")
            .assert()
            .success()
            .stdout(contains("3 Total"))
            .stdout(contains("3 Excluded"));

        Ok(())
    }

    #[test]
    fn test_handle_nonexistent_relative_paths_as_input() -> Result<()> {
        let test_path = fixtures_path();
        let mut cmd = main_command();

        cmd.current_dir(&test_path)
            .arg("--verbose")
            .arg("--exclude")
            .arg("example.*")
            .arg("--")
            .arg("./NOT-A-REAL-TEST-FIXTURE.md")
            .assert()
            .failure()
            .stderr(contains("Invalid file path: ./NOT-A-REAL-TEST-FIXTURE.md"));

        Ok(())
    }

    #[test]
    fn test_prevent_too_many_redirects() -> Result<()> {
        let mut cmd = main_command();
        let url = "https://http.codes/308";

        cmd.write_stdin(url)
            .arg("--max-redirects")
            .arg("0")
            .arg("-")
            .assert()
            .failure();

        Ok(())
    }

    #[test]
    #[ignore = "Skipping test because it is flaky"]
    fn test_suggests_url_alternatives() -> Result<()> {
        let re = Regex::new(r"http://web\.archive\.org/web/.*google\.com/jobs\.html").unwrap();

        for _ in 0..3 {
            // This can be flaky. Try up to 3 times
            let mut cmd = main_command();
            let input = fixtures_path().join("INTERNET_ARCHIVE.md");

            cmd.arg("--no-progress").arg("--suggest").arg(input);

            // Run he command and check if the output contains the expected
            // suggestions
            let assert = cmd.assert();
            let output = assert.get_output();

            // We're looking for a suggestion that
            // - starts with http://web.archive.org/web/
            // - ends with google.com/jobs.html
            if re.is_match(&String::from_utf8_lossy(&output.stdout)) {
                // Test passed
                return Ok(());
            } else {
                // Wait for a second before retrying
                std::thread::sleep(std::time::Duration::from_secs(1));
            }
        }

        // If we reached here, it means the test did not pass after multiple attempts
        Err("Did not get the expected command output after multiple attempts.".into())
    }

    #[tokio::test]
    async fn test_basic_auth() -> Result<()> {
        let username = "username";
        let password = "password123";

        let mock_server = wiremock::MockServer::start().await;

        Mock::given(method("GET"))
            .and(basic_auth(username, password))
            .respond_with(ResponseTemplate::new(200)) // Authenticated requests are accepted
            .mount(&mock_server)
            .await;
        Mock::given(method("GET"))
            .respond_with(|_: &_| panic!("Received unauthenticated request"))
            .mount(&mock_server)
            .await;

        // Configure the command to use the BasicAuthExtractor
        main_command()
            .arg("--verbose")
            .arg("--basic-auth")
            .arg(format!("{} {username}:{password}", mock_server.uri()))
            .arg("-")
            .write_stdin(mock_server.uri())
            .assert()
            .success()
            .stdout(contains("1 Total"))
            .stdout(contains("1 OK"));

        // Websites as direct arguments must also use authentication
        main_command()
            .arg(mock_server.uri())
            .arg("--verbose")
            .arg("--basic-auth")
            .arg(format!("{} {username}:{password}", mock_server.uri()))
            .assert()
            .success()
            .stdout(contains("0 Total")); // Mock server returns no body, so there are no URLs to check

        Ok(())
    }

    #[tokio::test]
    async fn test_multi_basic_auth() -> Result<()> {
        let username1 = "username";
        let password1 = "password123";
        let mock_server1 = wiremock::MockServer::start().await;
        Mock::given(basic_auth(username1, password1))
            .respond_with(ResponseTemplate::new(200))
            .mount(&mock_server1)
            .await;

        let username2 = "admin_user";
        let password2 = "admin_pw";
        let mock_server2 = wiremock::MockServer::start().await;

        Mock::given(basic_auth(username2, password2))
            .respond_with(ResponseTemplate::new(200))
            .mount(&mock_server2)
            .await;

        // Configure the command to use the BasicAuthExtractor
        main_command()
            .arg("--verbose")
            .arg("--basic-auth")
            .arg(format!("{} {username1}:{password1}", mock_server1.uri()))
            .arg("--basic-auth")
            .arg(format!("{} {username2}:{password2}", mock_server2.uri()))
            .arg("-")
            .write_stdin(format!("{}\n{}", mock_server1.uri(), mock_server2.uri()))
            .assert()
            .success()
            .stdout(contains("2 Total"))
            .stdout(contains("2 OK"));

        Ok(())
    }

    #[tokio::test]
    async fn test_cookie_jar() -> Result<()> {
        // Create a random cookie jar file
        let cookie_jar = NamedTempFile::new()?;
        let mut cmd = main_command();
        cmd.arg("--cookie-jar")
            .arg(cookie_jar.path().to_str().unwrap())
            .arg("-")
            // Using Google as a test target because I couldn't
            // get the mock server to work with the cookie jar
            .write_stdin("https://google.com/ncr")
            .assert()
            .success();

        // check that the cookie jar file contains the expected cookies
        let file = std::fs::File::open(cookie_jar.path()).map(std::io::BufReader::new)?;
        let cookie_store = cookie_store::serde::json::load(file)
            .map_err(|e| anyhow!("Failed to load cookie jar: {e}"))?;
        let all_cookies = cookie_store.iter_any().collect::<Vec<_>>();
        assert!(!all_cookies.is_empty());
        assert!(all_cookies.iter().all(|c| c.domain() == Some("google.com")));
        Ok(())
    }

    #[test]
    fn test_dump_inputs_does_not_include_duplicates() -> Result<()> {
        let pattern = fixtures_path().join("dump_inputs/markdown.md");

        let mut cmd = main_command();
        cmd.arg("--dump-inputs")
            .arg(&pattern)
            .arg(&pattern)
            .assert()
            .success()
            .stdout(contains("fixtures/dump_inputs/markdown.md").count(1));

        Ok(())
    }

    #[test]
    fn test_dump_inputs_glob_does_not_include_duplicates() -> Result<()> {
        let pattern1 = fixtures_path().join("**/markdown.*");
        let pattern2 = fixtures_path().join("**/*.md");

        let mut cmd = main_command();
        cmd.arg("--dump-inputs")
            .arg(pattern1)
            .arg(pattern2)
            .assert()
            .success()
            .stdout(contains("fixtures/dump_inputs/markdown.md").count(1));

        Ok(())
    }

    #[test]
    fn test_dump_inputs_glob_md() -> Result<()> {
        let pattern = fixtures_path().join("**/*.md");

        let mut cmd = main_command();
        cmd.arg("--dump-inputs")
            .arg(pattern)
            .assert()
            .success()
            .stdout(contains("fixtures/dump_inputs/subfolder/file2.md"))
            .stdout(contains("fixtures/dump_inputs/markdown.md"));

        Ok(())
    }

    #[test]
    fn test_dump_inputs_glob_all() -> Result<()> {
        let pattern = fixtures_path().join("**/*");

        let mut cmd = main_command();
        cmd.arg("--dump-inputs")
            .arg(pattern)
            .assert()
            .success()
            .stdout(contains("fixtures/dump_inputs/subfolder/test.html"))
            .stdout(contains("fixtures/dump_inputs/subfolder/file2.md"))
            .stdout(contains("fixtures/dump_inputs/subfolder"))
            .stdout(contains("fixtures/dump_inputs/markdown.md"))
            .stdout(contains("fixtures/dump_inputs/some_file.txt"));

        Ok(())
    }

    #[test]
    fn test_dump_inputs_glob_exclude_path() -> Result<()> {
        let pattern = fixtures_path().join("**/*");

        let mut cmd = main_command();
        cmd.arg("--dump-inputs")
            .arg(pattern)
            .arg("--exclude-path")
            .arg(fixtures_path().join("dump_inputs/subfolder"))
            .assert()
            .success()
            .stdout(contains("fixtures/dump_inputs/subfolder/test.html").not())
            .stdout(contains("fixtures/dump_inputs/subfolder/file2.md").not())
            .stdout(contains("fixtures/dump_inputs/subfolder").not());

        Ok(())
    }

    #[test]
    fn test_dump_inputs_url() -> Result<()> {
        let mut cmd = main_command();
        let output = cmd
            .arg("--dump-inputs")
            .arg("https://example.com")
            .assert()
            .success()
            .get_output()
            .stdout
            .clone();

        let actual_lines: Vec<String> = output
            .lines()
            .map(|line| line.unwrap().to_string())
            .collect();

        let expected_lines = vec!["https://example.com/".to_string()];

        assert_eq!(actual_lines, expected_lines);

        Ok(())
    }

    #[test]
    fn test_dump_inputs_path() -> Result<()> {
        let mut cmd = main_command();
        let output = cmd
            .arg("--dump-inputs")
            .arg(fixtures_path().join("dump_inputs"))
            .assert()
            .success()
            .get_output()
            .stdout
            .clone();

        let mut actual_lines: Vec<String> = output
            .lines()
            .map(|line| line.unwrap().to_string())
            .collect();
        actual_lines.sort();

        let base_path = fixtures_path().join("dump_inputs");
        let mut expected_lines = vec![
            path_str(&base_path, "some_file.txt"),
            path_str(&base_path, "subfolder/file2.md"),
            path_str(&base_path, "subfolder/test.html"),
            path_str(&base_path, "markdown.md"),
        ];
        expected_lines.sort();

        assert_eq!(actual_lines, expected_lines);
        Ok(())
    }

    // Ensures that dumping stdin does not panic and results in an empty output
    // as `stdin` is not a path
    #[test]
    fn test_dump_inputs_with_extensions() -> Result<()> {
        let mut cmd = main_command();
        let test_dir = fixtures_path().join("dump_inputs");

        let output = cmd
            .arg("--dump-inputs")
            .arg("--extensions")
            .arg("md,txt")
            .arg(test_dir)
            .assert()
            .success()
            .get_output()
            .stdout
            .clone();

        let mut actual_lines: Vec<String> = output
            .lines()
            .map(|line| line.unwrap().to_string())
            .collect();
        actual_lines.sort();

        let base_path = fixtures_path().join("dump_inputs");
        let mut expected_lines = vec![
            path_str(&base_path, "some_file.txt"),
            path_str(&base_path, "subfolder/file2.md"),
            path_str(&base_path, "markdown.md"),
        ];
        expected_lines.sort();

        assert_eq!(actual_lines, expected_lines);

        // Verify example.bin is not included
        for line in &actual_lines {
            assert!(
                !line.contains("example.bin"),
                "Should not contain example.bin: {}",
                line
            );
        }

        Ok(())
    }

    #[test]
    fn test_dump_inputs_skip_hidden() -> Result<()> {
        let test_dir = fixtures_path().join("hidden");

        // Test default behavior (skip hidden)
        main_command()
            .arg("--dump-inputs")
            .arg(&test_dir)
            .assert()
            .success()
            .stdout(is_empty());

        // Test with --hidden flag
        main_command()
            .arg("--dump-inputs")
            .arg("--hidden")
            .arg(test_dir)
            .assert()
            .success()
            .stdout(contains(".hidden/file.md"));

        Ok(())
    }

    #[test]
    fn test_dump_inputs_individual_file() -> Result<()> {
        let mut cmd = main_command();
        let test_file = fixtures_path().join("TEST.md");

        cmd.arg("--dump-inputs")
            .arg(&test_file)
            .assert()
            .success()
            .stdout(contains("fixtures/TEST.md"));

        Ok(())
    }

    #[test]
    fn test_dump_inputs_stdin() -> Result<()> {
        let mut cmd = main_command();

        cmd.arg("--dump-inputs")
            .arg("-")
            .assert()
            .success()
            .stdout(contains("<stdin>"));

        Ok(())
    }

    #[test]
    fn test_fragments() {
        let mut cmd = main_command();
        let input = fixtures_path().join("fragments");

        let mut result = cmd
            .arg("--include-fragments")
            .arg("--verbose")
            .arg(input)
            .assert()
            .failure();

        let expected_successes = vec![
            "fixtures/fragments/empty_dir",
            "fixtures/fragments/empty_file#fragment", // XXX: is this a bug? a fragment in an empty file is being treated as valid
            "fixtures/fragments/file1.md#code-heading",
            "fixtures/fragments/file1.md#explicit-fragment",
            "fixtures/fragments/file1.md#f%C3%BCnf-s%C3%9C%C3%9Fe-%C3%84pfel",
            "fixtures/fragments/file1.md#f%C3%BCnf-s%C3%BC%C3%9Fe-%C3%A4pfel",
            "fixtures/fragments/file1.md#fragment-1",
            "fixtures/fragments/file1.md#fragment-2",
            "fixtures/fragments/file1.md#IGNORE-CASING",
            "fixtures/fragments/file1.md#kebab-case-fragment",
            "fixtures/fragments/file1.md#kebab-case-fragment-1",
            "fixtures/fragments/file1.md#lets-wear-a-hat-%C3%AAtre",
            "fixtures/fragments/file2.md#",
            "fixtures/fragments/file2.md#custom-id",
            "fixtures/fragments/file2.md#fragment-1",
            "fixtures/fragments/file2.md#top",
            "fixtures/fragments/file.html#",
            "fixtures/fragments/file.html#a-word",
            "fixtures/fragments/file.html#in-the-beginning",
            "fixtures/fragments/file.html#tangent%3A-kustomize",
            "fixtures/fragments/file.html#top",
            "fixtures/fragments/file.html#Upper-%C3%84%C3%96%C3%B6",
            "fixtures/fragments/sub_dir",
            "fixtures/fragments/zero.bin",
            "fixtures/fragments/zero.bin#",
            "fixtures/fragments/zero.bin#fragment",
            "https://github.com/lycheeverse/lychee#table-of-contents",
            "https://raw.githubusercontent.com/lycheeverse/lychee/master/fixtures/fragments/zero.bin",
            "https://raw.githubusercontent.com/lycheeverse/lychee/master/fixtures/fragments/zero.bin#",
            // zero.bin#fragment succeeds because fragment checking is skipped for this URL
            "https://raw.githubusercontent.com/lycheeverse/lychee/master/fixtures/fragments/zero.bin#fragment",
        ];

        let expected_failures = vec![
            "fixtures/fragments/sub_dir_non_existing_1",
            "fixtures/fragments/sub_dir#non-existing-fragment-2",
            "fixtures/fragments/sub_dir#a-link-inside-index-html-inside-sub-dir",
            "fixtures/fragments/empty_dir#non-existing-fragment-3",
            "fixtures/fragments/file2.md#missing-fragment",
            "fixtures/fragments/sub_dir#non-existing-fragment-1",
            "fixtures/fragments/sub_dir_non_existing_2",
            "fixtures/fragments/file1.md#missing-fragment",
            "fixtures/fragments/empty_dir#non-existing-fragment-4",
            "fixtures/fragments/file.html#in-the-end",
            "fixtures/fragments/file.html#in-THE-begiNNing",
            "https://github.com/lycheeverse/lychee#non-existent-anchor",
        ];

        // the stdout/stderr format looks like this:
        //
        //     [ERROR] https://github.com/lycheeverse/lychee#non-existent-anchor | Cannot find fragment
        //     [200] file:///home/rina/progs/lychee/fixtures/fragments/file.html#a-word
        //
        // errors are printed to both, but 200s are printed to stderr only.
        // we take advantage of this to ensure that good URLs do not appear
        // in stdout, and bad URLs do appear in stdout.
        //
        // also, a space or newline is appended to the URL to prevent
        // incorrect matches where one URL is a prefix of another.
        for good_url in &expected_successes {
            // additionally checks that URL is within stderr to ensure that
            // the URL is detected by lychee.
            result = result
                .stdout(contains(format!("{good_url} ")).not())
                .stderr(contains(format!("{good_url}\n")));
        }
        for bad_url in &expected_failures {
            result = result.stdout(contains(format!("{bad_url} ")));
        }

        let ok_num = expected_successes.len();
        let err_num = expected_failures.len();
        let total_num = ok_num + err_num;
        result
            .stdout(contains(format!("{ok_num} OK")))
            // Failures because of missing fragments or failed binary body scan
            .stdout(contains(format!("{err_num} Errors")))
            .stdout(contains(format!("{total_num} Total")));
    }

    #[test]
    fn test_fragments_when_accept_error_status_codes() {
        let mut cmd = main_command();
        let input = fixtures_path().join("TEST_FRAGMENT_ERR_CODE.md");

        // it's common for user to accept 429, but let's test with 404 since
        // triggering 429 may annoy the server
        cmd.arg("--verbose")
            .arg("--accept=200,404")
            .arg("--include-fragments")
            .arg(input)
            .assert()
            .success()
            .stderr(contains(
                "https://en.wikipedia.org/wiki/Should404#ignore-fragment",
            ))
            .stdout(contains("0 Errors"))
            .stdout(contains("1 OK"))
            .stdout(contains("1 Total"));
    }

    #[test]
    fn test_fallback_extensions() {
        let mut cmd = main_command();
        let input = fixtures_path().join("fallback-extensions");

        cmd.arg("--verbose")
            .arg("--fallback-extensions=htm,html")
            .arg(input)
            .assert()
            .success()
            .stdout(contains("0 Errors"));
    }

    #[test]
    fn test_fragments_fallback_extensions() {
        let mut cmd = main_command();
        let input = fixtures_path().join("fragments-fallback-extensions");

        cmd.arg("--include-fragments")
            .arg("--fallback-extensions=html")
            .arg("--no-progress")
            .arg("--offline")
            .arg("-v")
            .arg(input)
            .assert()
            .failure()
            .stdout(contains("3 Total"))
            .stdout(contains("1 OK"))
            .stdout(contains("2 Errors"));
    }

    /// Test relative paths
    ///
    /// Imagine a web server hosting a site with the following structure:
    /// root
    /// └── test
    ///     ├── index.html
    ///     └── next.html
    ///
    /// where `root/test/index.html` contains `<a href="next.html">next</a>`
    /// When checking the link in `root/test/index.html` we should be able to
    /// resolve the relative path to `root/test/next.html`
    ///
    /// Note that the relative path is not resolved to the root of the server
    /// but relative to the file that contains the link.
    #[tokio::test]
    async fn test_resolve_relative_paths_in_subfolder() -> Result<()> {
        let mock_server = wiremock::MockServer::start().await;

        let body = r#"<a href="next.html">next</a>"#;
        wiremock::Mock::given(wiremock::matchers::method("GET"))
            .and(wiremock::matchers::path("/test/index.html"))
            .respond_with(wiremock::ResponseTemplate::new(200).set_body_string(body))
            .mount(&mock_server)
            .await;

        wiremock::Mock::given(wiremock::matchers::method("GET"))
            .and(wiremock::matchers::path("/test/next.html"))
            .respond_with(wiremock::ResponseTemplate::new(200))
            .mount(&mock_server)
            .await;

        let mut cmd = main_command();
        cmd.arg("--verbose")
            .arg(format!("{}/test/index.html", mock_server.uri()))
            .assert()
            .success()
            .stdout(contains("1 Total"))
            .stdout(contains("0 Errors"));

        Ok(())
    }

    #[tokio::test]
    async fn test_json_format_in_config() -> Result<()> {
        let mock_server = mock_server!(StatusCode::OK);
        let config = fixtures_path().join("configs").join("format.toml");
        let mut cmd = main_command();
        cmd.arg("--config")
            .arg(config)
            .arg("-")
            .write_stdin(mock_server.uri())
            .env_clear()
            .assert()
            .success();

        // Check that the output is in JSON format
        let output = cmd.output().unwrap();
        let output = std::str::from_utf8(&output.stdout).unwrap();
        let json: serde_json::Value = serde_json::from_str(output)?;
        assert_eq!(json["total"], 1);

        Ok(())
    }

    #[tokio::test]
    async fn test_retry() -> Result<()> {
        let mock_server = wiremock::MockServer::start().await;

        wiremock::Mock::given(wiremock::matchers::method("GET"))
            .respond_with(ResponseTemplate::new(429))
            .up_to_n_times(1)
            .mount(&mock_server)
            .await;

        wiremock::Mock::given(wiremock::matchers::method("GET"))
            .respond_with(ResponseTemplate::new(200))
            .mount(&mock_server)
            .await;

        let mut cmd = main_command();
        cmd.arg("-")
            .write_stdin(mock_server.uri())
            .assert()
            .success();

        Ok(())
    }

    #[tokio::test]
    async fn test_no_header_set_on_input() -> Result<()> {
        let mut cmd = main_command();
        let server = wiremock::MockServer::start().await;
        server
            .register(
                wiremock::Mock::given(wiremock::matchers::method("GET"))
                    .respond_with(wiremock::ResponseTemplate::new(200))
                    .expect(1),
            )
            .await;

        cmd.arg("--verbose").arg(server.uri()).assert().success();

        let received_requests = server.received_requests().await.unwrap();
        assert_eq!(received_requests.len(), 1);

        let received_request = &received_requests[0];
        assert_eq!(received_request.method, Method::GET);
        assert_eq!(received_request.url.path(), "/");

        // Make sure the request does not contain the custom header
        assert!(!received_request.headers.contains_key("X-Foo"));
        Ok(())
    }

    #[tokio::test]
    async fn test_header_set_on_input() -> Result<()> {
        let mut cmd = main_command();
        let server = wiremock::MockServer::start().await;
        server
            .register(
                wiremock::Mock::given(wiremock::matchers::method("GET"))
                    .and(wiremock::matchers::header("X-Foo", "Bar"))
                    .respond_with(wiremock::ResponseTemplate::new(200))
                    // We expect the mock to be called exactly least once.
                    .expect(1)
                    .named("GET expecting custom header"),
            )
            .await;

        cmd.arg("--verbose")
            .arg("--header")
            .arg("X-Foo: Bar")
            .arg(server.uri())
            .assert()
            .success();

        // Check that the server received the request with the header
        server.verify().await;
        Ok(())
    }

    #[tokio::test]
    async fn test_multi_header_set_on_input() -> Result<()> {
        let mut cmd = main_command();
        let server = wiremock::MockServer::start().await;
        server
            .register(
                wiremock::Mock::given(wiremock::matchers::method("GET"))
                    .and(wiremock::matchers::header("X-Foo", "Bar"))
                    .and(wiremock::matchers::header("X-Bar", "Baz"))
                    .respond_with(wiremock::ResponseTemplate::new(200))
                    // We expect the mock to be called exactly least once.
                    .expect(1)
                    .named("GET expecting custom header"),
            )
            .await;

        cmd.arg("--verbose")
            .arg("--header")
            .arg("X-Foo: Bar")
            .arg("--header")
            .arg("X-Bar: Baz")
            .arg(server.uri())
            .assert()
            .success();

        // Check that the server received the request with the header
        server.verify().await;
        Ok(())
    }

    #[tokio::test]
    async fn test_header_set_in_config() -> Result<()> {
        let mut cmd = main_command();
        let server = wiremock::MockServer::start().await;
        server
            .register(
                wiremock::Mock::given(wiremock::matchers::method("GET"))
                    .and(wiremock::matchers::header("X-Foo", "Bar"))
                    .and(wiremock::matchers::header("X-Bar", "Baz"))
                    .respond_with(wiremock::ResponseTemplate::new(200))
                    // We expect the mock to be called exactly least once.
                    .expect(1)
                    .named("GET expecting custom header"),
            )
            .await;

        let config = fixtures_path().join("configs").join("headers.toml");
        cmd.arg("--verbose")
            .arg("--config")
            .arg(config)
            .arg(server.uri())
            .assert()
            .success();

        // Check that the server received the request with the header
        server.verify().await;
        Ok(())
    }

    #[test]
    fn test_sorted_error_output() -> Result<()> {
        let test_files = ["TEST_GITHUB_404.md", "TEST_INVALID_URLS.html"];

        let test_urls = [
            "https://httpbin.org/status/404",
            "https://httpbin.org/status/500",
            "https://httpbin.org/status/502",
        ];

        let cmd = &mut main_command()
            .arg("--format")
            .arg("compact")
            .arg(fixtures_path().join(test_files[1]))
            .arg(fixtures_path().join(test_files[0]))
            .assert()
            .failure()
            .code(2);

        let output = String::from_utf8_lossy(&cmd.get_output().stdout);
        let mut position: usize = 0;

        // Check that the input sources are sorted
        for file in test_files {
            assert!(output.contains(file));

            let next_position = output.find(file).unwrap();

            assert!(next_position > position);
            position = next_position;
        }

        position = 0;

        // Check that the responses are sorted
        for url in test_urls {
            assert!(output.contains(url));

            let next_position = output.find(url).unwrap();

            assert!(next_position > position);
            position = next_position;
        }

        Ok(())
    }

    #[test]
    fn test_extract_url_ending_with_period_file() {
        let test_path = fixtures_path().join("LINK_PERIOD.html");

        let mut cmd = main_command();
        cmd.arg("--dump")
            .arg(test_path)
            .assert()
            .success()
            .stdout(contains("https://www.example.com/smth."));
    }

    #[tokio::test]
    async fn test_extract_url_ending_with_period_webserver() {
        let mut cmd = main_command();
        let body = r#"<a href="https://www.example.com/smth.">link</a>"#;
        let mock_server = mock_response!(body);

        cmd.arg("--dump")
            .arg(mock_server.uri())
            .assert()
            .success()
            .stdout(contains("https://www.example.com/smth."));
    }

    #[test]
<<<<<<< HEAD
    fn test_wikilink_extract_when_specified() {
        let test_path = fixtures_path().join("TEST_WIKI.md");

        let mut cmd = main_command();
        cmd.arg("--dump")
            .arg("--include-wikilinks")
            .arg(test_path)
            .assert()
            .success()
            .stdout(contains("LycheeWikilink"));
    }

    #[test]
    fn test_wikilink_dont_extract_when_not_specified() {
        let test_path = fixtures_path().join("TEST_WIKI.md");

        let mut cmd = main_command();
        cmd.arg("--dump")
            .arg(test_path)
            .assert()
            .success()
            .stdout(is_empty());
=======
    fn test_index_files_default() {
        let input = fixtures_path().join("filechecker/dir_links.md");

        // the dir links in this file all exist.
        main_command()
            .arg(&input)
            .arg("--verbose")
            .assert()
            .success();

        // ... but checking fragments will find none, because dirs
        // have no fragments and no index file given.
        let dir_links_with_fragment = 2;
        main_command()
            .arg(&input)
            .arg("--include-fragments")
            .assert()
            .failure()
            .stdout(contains("Cannot find fragment").count(dir_links_with_fragment))
            .stdout(contains("#").count(dir_links_with_fragment));
    }

    #[test]
    fn test_index_files_specified() {
        let input = fixtures_path().join("filechecker/dir_links.md");

        // passing `--index-files index.html` should reject all links
        // to /empty_dir because it doesn't have the index file
        let result = main_command()
            .arg(input)
            .arg("--index-files")
            .arg("index.html")
            .arg("--verbose")
            .assert()
            .failure();

        let empty_dir_links = 2;
        let index_dir_links = 2;
        result
            .stdout(contains("Cannot find index file").count(empty_dir_links))
            .stdout(contains("/empty_dir").count(empty_dir_links))
            .stdout(contains(format!("{index_dir_links} OK")));
    }

    #[test]
    fn test_index_files_dot_in_list() {
        let input = fixtures_path().join("filechecker/dir_links.md");

        // passing `.` in the index files list should accept a directory
        // even if no other index file is found.
        main_command()
            .arg(&input)
            .arg("--index-files")
            .arg("index.html,.")
            .assert()
            .success()
            .stdout(contains("4 OK"));

        // checking fragments will accept the index_dir#fragment link,
        // but reject empty_dir#fragment because empty_dir doesn’t have
        // index.html.
        main_command()
            .arg(&input)
            .arg("--index-files")
            .arg("index.html,.")
            .arg("--include-fragments")
            .assert()
            .failure()
            .stdout(contains("Cannot find fragment").count(1))
            .stdout(contains("empty_dir#fragment").count(1))
            .stdout(contains("index_dir#fragment").count(0))
            .stdout(contains("3 OK"));
    }

    #[test]
    fn test_index_files_empty_list() {
        let input = fixtures_path().join("filechecker/dir_links.md");

        // passing an empty list to --index-files should reject /all/
        // directory links.
        let result = main_command()
            .arg(input)
            .arg("--index-files")
            .arg("")
            .assert()
            .failure();

        let num_dir_links = 4;
        result
            .stdout(contains("Cannot find index file").count(num_dir_links))
            .stdout(contains("0 OK"));
>>>>>>> 62f21933
    }
}<|MERGE_RESOLUTION|>--- conflicted
+++ resolved
@@ -2443,7 +2443,6 @@
     }
 
     #[test]
-<<<<<<< HEAD
     fn test_wikilink_extract_when_specified() {
         let test_path = fixtures_path().join("TEST_WIKI.md");
 
@@ -2466,7 +2465,8 @@
             .assert()
             .success()
             .stdout(is_empty());
-=======
+
+    #[test]
     fn test_index_files_default() {
         let input = fixtures_path().join("filechecker/dir_links.md");
 
@@ -2558,6 +2558,5 @@
         result
             .stdout(contains("Cannot find index file").count(num_dir_links))
             .stdout(contains("0 OK"));
->>>>>>> 62f21933
     }
 }