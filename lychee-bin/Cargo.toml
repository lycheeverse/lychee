--- conflicted
+++ resolved
@@ -39,11 +39,7 @@
 
 [dev-dependencies]
 assert_cmd = "1.0.3"
-<<<<<<< HEAD
-predicates = { version = "1.0.7", default-features = false }
-=======
 predicates = "1.0.7"
->>>>>>> f64213d5
 pretty_assertions = "0.7.2"
 tempfile = "3.2.0"
 tokio = { version = "1.5.0", features = ["macros"] }
