[package]
name = "lychee"
authors = ["Matthias Endler <matthias@endler.dev>"]
description = "A fast, async link checker"
documentation = "https://docs.rs/lychee"
homepage = "https://github.com/lycheeverse/lychee"
edition = "2021"
keywords = [
    "link",
    "checker",
    "cli",
    "link-checker",
    "validator",
]
license = "Apache-2.0/MIT"
repository = "https://github.com/lycheeverse/lychee"
version = "0.10.3"

[dependencies]
lychee-lib = { path = "../lychee-lib", version = "0.10.3", default-features = false }
anyhow = "1.0.68"
console = "0.15.5"
const_format = "0.2.30"
headers = "0.3.8"
http = "0.2.8"
indicatif = "0.17.3"
openssl-sys = "0.9.80"
pad = "0.1.6"
regex = "1.7.1"
reqwest = { version = "0.11.14", features = ["gzip"] }
# Make build work on Apple Silicon.
# See https://github.com/briansmith/ring/issues/1163
# This is necessary for the homebrew build
# https://github.com/Homebrew/homebrew-core/pull/70216
ring = "0.16.20"
serde = { version = "1.0.152", features = ["derive"] }
serde_json = "1.0.91"
tabled = "0.10.0"
<<<<<<< HEAD
tokio = { version = "1.24.2", features = ["full"] }
toml = "0.7.0"
=======
tokio = { version = "1.25.0", features = ["full"] }
toml = "0.5.11"
>>>>>>> 7de4e3f0
futures = "0.3.25"
tokio-stream = "0.1.11"
once_cell = "1.17.0"
dashmap = { version = "5.4.0", features = ["serde"] }
csv = "1.1.6"
humantime = "2.1.0"
humantime-serde = "1.1.1"
secrecy = { version = "0.8.0", features = ["serde"] }
supports-color = "2.0.0"
log = "0.4.17"
env_logger = "0.10.0"

[dependencies.clap]
version = "4.1.4"
features = ["env", "derive"]

[dev-dependencies]
assert_cmd = "2.0.8"
pretty_assertions = "1.3.0"
predicates = "2.1.5"
tempfile = "3.3.0"
uuid = { version = "1.2.2", features = ["v4"] }
wiremock = "0.5.17"
tracing-subscriber = { version = "0.3.16", default-features = false, features = ["fmt", "registry", "env-filter"] }

# console-subscriber is not yet published to crates.io
# Users have to uncomment this section and the feature below and build lychee
# locally
# TODO: Remove this git revision pin after publication
#[dependencies.console-subscriber]
#optional = true
#git = "https://github.com/tokio-rs/console"
#rev = "926de99ce4cbfd02c87190f9ec5f1c60b5c305d5"

[features]
#tokio-console = ["console-subscriber", "tracing-subscriber/registry"]
vendored-openssl = ["openssl-sys/vendored"]
check_example_domains = ["lychee-lib/check_example_domains"]

# Unfortunately, it's not possible to automatically enable features
# for cargo test. See rust-lang/cargo#2911.
# As a workaround we introduce a new feature to allow example domains
# in integration tests.
[[test]]
name = "cli"
path = "tests/cli.rs"
required-features = ["check_example_domains"]<|MERGE_RESOLUTION|>--- conflicted
+++ resolved
@@ -36,13 +36,8 @@
 serde = { version = "1.0.152", features = ["derive"] }
 serde_json = "1.0.91"
 tabled = "0.10.0"
-<<<<<<< HEAD
-tokio = { version = "1.24.2", features = ["full"] }
 toml = "0.7.0"
-=======
 tokio = { version = "1.25.0", features = ["full"] }
-toml = "0.5.11"
->>>>>>> 7de4e3f0
 futures = "0.3.25"
 tokio-stream = "0.1.11"
 once_cell = "1.17.0"
