--- conflicted
+++ resolved
@@ -27,8 +27,10 @@
 futures = "0.3.31"
 headers = "0.4.0"
 http = "1.3.1"
+http-serde = "2.1.1"
 humantime = "2.2.0"
 humantime-serde = "1.1.1"
+human-sort = "0.2.2"
 indicatif = "0.17.11"
 log = "0.4.26"
 once_cell = "1.21.1"
@@ -55,11 +57,7 @@
 tokio-stream = "0.1.17"
 toml = "0.8.20"
 url = "2.5.4"
-<<<<<<< HEAD
-http-serde = "2.1.1"
-=======
-human-sort = "0.2.2"
->>>>>>> 5c534f72
+
 
 [dev-dependencies]
 assert_cmd = "2.0.16"
