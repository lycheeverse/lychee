[package]
name = "lychee"
authors = ["Matthias Endler <matthias@endler.dev>"]
description = "A fast, async link checker"
documentation = "https://docs.rs/lychee"
homepage = "https://github.com/lycheeverse/lychee"
edition = "2024"
keywords = ["link", "checker", "cli", "link-checker", "validator"]
license = "Apache-2.0 OR MIT"
repository = "https://github.com/lycheeverse/lychee"
readme = "../README.md"
version.workspace = true
rust-version = "1.85.0"

[dependencies]
# NOTE: We need to specify the version of lychee-lib here because crates.io
# requires all dependencies to have a version number.
lychee-lib = { path = "../lychee-lib", version = "0.20.1", default-features = false }

anyhow = "1.0.99"
assert-json-diff = "2.0.2"
clap = { version = "4.5.47", features = ["env", "derive"] }
console = "0.16.1"
const_format = "0.2.34"
csv = "1.3.1"
dashmap = { version = "6.1.0", features = ["serde"] }
env_logger = "0.11.8"
futures = "0.3.31"
headers = "0.4.1"
http = "1.3.1"
http-serde = "2.1.1"
humantime = "2.2.0"
humantime-serde = "1.1.1"
numeric-sort = "0.1.5"
indicatif = "0.18.0"
log = "0.4.28"
openssl-sys = { version = "0.9.109", optional = true }
pad = "0.1.6"
regex = "1.11.2"
reqwest = { version = "0.12.18", default-features = false, features = [
    "gzip",
    "json",
] }

reqwest_cookie_store = { version = "0.9.0", features = ["serde"] }
# Make build work on Apple Silicon.
# See https://github.com/briansmith/ring/issues/1163
# This is necessary for the homebrew build
# https://github.com/Homebrew/homebrew-core/pull/70216
ring = "0.17.14"
secrecy = { version = "0.10.3", features = ["serde"] }
serde = { version = "1.0.219", features = ["derive"] }
serde_json = "1.0.142"
strum = { version = "0.27.2", features = ["derive"] }
supports-color = "3.0.2"
tabled = "0.20.0"
tokio = { version = "1.47.1", features = ["full"] }
tokio-stream = "0.1.17"
toml = "0.9.5"
url = "2.5.7"


[dev-dependencies]
assert_cmd = "2.0.17"
cookie_store = "0.22.0"
predicates = "3.1.3"
pretty_assertions = "1.4.1"
tempfile = "3.20.0"
<<<<<<< HEAD
test-utils = { path = "../test-utils" }
tracing-subscriber = { version = "0.3.19", default-features = false, features = [
=======
tracing-subscriber = { version = "0.3.20", default-features = false, features = [
>>>>>>> 438e9b26
    "fmt",
    "registry",
    "env-filter",
] }
uuid = { version = "1.18.1", features = ["v4"] }
wiremock = "0.6.5"

[features]

# Compile and statically link a copy of OpenSSL.
vendored-openssl = ["openssl-sys/vendored"]

# Allow checking example domains such as example.com.
check_example_domains = ["lychee-lib/check_example_domains"]

# Enable checking email addresses. Requires the native-tls feature.
email-check = ["lychee-lib/email-check"]

# Use platform-native TLS.
native-tls = ["lychee-lib/native-tls", "openssl-sys", "reqwest/native-tls"]

# Use Rustls TLS.
rustls-tls = ["lychee-lib/rustls-tls", "reqwest/rustls-tls-native-roots"]

default = ["native-tls", "email-check"]

# Unfortunately, it's not possible to automatically enable features for cargo
# test. See rust-lang/cargo#2911. As a workaround we introduce a new feature to
# allow example domains in integration tests.
[[test]]
name = "cli"
path = "tests/cli.rs"
required-features = ["check_example_domains"]

# Metadata for cargo-binstall to get the right artifacts
[package.metadata.binstall]
pkg-url = "{ repo }/releases/download/{ name }-v{ version }/{ name }-{ target }{ archive-suffix }"
bin-dir = "{ bin }{ binary-ext }"
pkg-fmt = "tgz"<|MERGE_RESOLUTION|>--- conflicted
+++ resolved
@@ -66,12 +66,8 @@
 predicates = "3.1.3"
 pretty_assertions = "1.4.1"
 tempfile = "3.20.0"
-<<<<<<< HEAD
 test-utils = { path = "../test-utils" }
-tracing-subscriber = { version = "0.3.19", default-features = false, features = [
-=======
 tracing-subscriber = { version = "0.3.20", default-features = false, features = [
->>>>>>> 438e9b26
     "fmt",
     "registry",
     "env-filter",
