--- conflicted
+++ resolved
@@ -94,14 +94,10 @@
 glob_ignore_case = false
 
 # Exclude URLs and mail addresses from checking (supports regex).
-<<<<<<< HEAD
-exclude = ['.*github\.com.*']
-=======
 exclude = [
     '^https://www\.linkedin\.com',
     '^https://web\.archive\.org/web/',
 ]
->>>>>>> 007650fa
 
 # Exclude these filesystem paths from getting checked.
 exclude_path = ["file/path/to/Ignore", "./other/file/path/to/Ignore"]
